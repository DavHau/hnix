-- This file has been generated from package.yaml by hpack version 0.28.2.
--
-- see: https://github.com/sol/hpack
--
<<<<<<< HEAD
-- hash: bd9c8bad70af6e6bdc23b53988448061d7ab6aaee6054beb9d0f696e717f8a3c
=======
-- hash: 01a6c3bc4e7f71ac6b77c5b00cad1822a2b855928e68f33b68cdb5e549f7cd5d
>>>>>>> 9576a81e

name:           hnix
version:        0.5.2
synopsis:       Haskell implementation of the Nix language
description:    Haskell implementation of the Nix language.
category:       System, Data, Nix
homepage:       https://github.com/haskell-nix/hnix#readme
bug-reports:    https://github.com/haskell-nix/hnix/issues
author:         John Wiegley
maintainer:     johnw@newartisans.com
license:        BSD3
license-file:   LICENSE
build-type:     Simple
cabal-version:  >= 1.10
extra-source-files:
    data/let-comments-multiline.nix
    data/let-comments.nix
    data/let.nix
    data/nix/bootstrap.sh
    data/nix/config/config.guess
    data/nix/config/config.sub
    data/nix/config/install-sh
    data/nix/configure.ac
    data/nix/COPYING
    data/nix/corepkgs/buildenv.nix
    data/nix/corepkgs/config.nix.in
    data/nix/corepkgs/derivation.nix
    data/nix/corepkgs/fetchurl.nix
    data/nix/corepkgs/imported-drv-to-derivation.nix
    data/nix/corepkgs/local.mk
    data/nix/corepkgs/unpack-channel.nix
    data/nix/local.mk
    data/nix/maintainers/upload-release.pl
    data/nix/Makefile
    data/nix/Makefile.config.in
    data/nix/mk/clean.mk
    data/nix/mk/dist.mk
    data/nix/mk/functions.mk
    data/nix/mk/install.mk
    data/nix/mk/jars.mk
    data/nix/mk/lib.mk
    data/nix/mk/libraries.mk
    data/nix/mk/patterns.mk
    data/nix/mk/programs.mk
    data/nix/mk/README.md
    data/nix/mk/templates.mk
    data/nix/mk/tests.mk
    data/nix/mk/tracing.mk
    data/nix/nix.spec.in
    data/nix/perl/configure.ac
    data/nix/perl/lib/Nix/Config.pm.in
    data/nix/perl/lib/Nix/CopyClosure.pm
    data/nix/perl/lib/Nix/Manifest.pm
    data/nix/perl/lib/Nix/SSH.pm
    data/nix/perl/lib/Nix/Store.pm
    data/nix/perl/lib/Nix/Store.xs
    data/nix/perl/lib/Nix/Utils.pm
    data/nix/perl/local.mk
    data/nix/perl/Makefile
    data/nix/perl/Makefile.config.in
    data/nix/perl/MANIFEST
    data/nix/README.md
    data/nix/release-common.nix
    data/nix/release.nix
    data/nix/scripts/install-darwin-multi-user.sh
    data/nix/scripts/install-multi-user.sh
    data/nix/scripts/install-nix-from-closure.sh
    data/nix/scripts/install-systemd-multi-user.sh
    data/nix/scripts/local.mk
    data/nix/scripts/nix-http-export.cgi.in
    data/nix/scripts/nix-profile-daemon.sh.in
    data/nix/scripts/nix-profile.sh.in
    data/nix/scripts/nix-reduce-build.in
    data/nix/shell.nix
    data/nix/tests/add.sh
    data/nix/tests/binary-cache.sh
    data/nix/tests/brotli.sh
    data/nix/tests/build-dry.sh
    data/nix/tests/build-hook.nix
    data/nix/tests/build-remote.sh
    data/nix/tests/case-hack.sh
    data/nix/tests/case.nar
    data/nix/tests/check-refs.nix
    data/nix/tests/check-refs.sh
    data/nix/tests/check-reqs.nix
    data/nix/tests/check-reqs.sh
    data/nix/tests/check.nix
    data/nix/tests/check.sh
    data/nix/tests/common.sh.in
    data/nix/tests/config.nix
    data/nix/tests/dependencies.builder0.sh
    data/nix/tests/dependencies.builder1.sh
    data/nix/tests/dependencies.builder2.sh
    data/nix/tests/dependencies.nix
    data/nix/tests/dependencies.sh
    data/nix/tests/dump-db.sh
    data/nix/tests/export-graph.nix
    data/nix/tests/export-graph.sh
    data/nix/tests/export.sh
    data/nix/tests/fetchGit.sh
    data/nix/tests/fetchMercurial.sh
    data/nix/tests/fetchurl.sh
    data/nix/tests/filter-source.nix
    data/nix/tests/filter-source.sh
    data/nix/tests/fixed.builder1.sh
    data/nix/tests/fixed.builder2.sh
    data/nix/tests/fixed.nix
    data/nix/tests/fixed.sh
    data/nix/tests/gc-concurrent.builder.sh
    data/nix/tests/gc-concurrent.nix
    data/nix/tests/gc-concurrent.sh
    data/nix/tests/gc-concurrent2.builder.sh
    data/nix/tests/gc-runtime.nix
    data/nix/tests/gc-runtime.sh
    data/nix/tests/gc.sh
    data/nix/tests/hash-check.nix
    data/nix/tests/hash.sh
    data/nix/tests/import-derivation.nix
    data/nix/tests/import-derivation.sh
    data/nix/tests/init.sh
    data/nix/tests/install-darwin.sh
    data/nix/tests/lang.sh
    data/nix/tests/lang/data
    data/nix/tests/lang/dir1/a.nix
    data/nix/tests/lang/dir2/a.nix
    data/nix/tests/lang/dir2/b.nix
    data/nix/tests/lang/dir3/a.nix
    data/nix/tests/lang/dir3/b.nix
    data/nix/tests/lang/dir3/c.nix
    data/nix/tests/lang/dir4/a.nix
    data/nix/tests/lang/dir4/c.nix
    data/nix/tests/lang/eval-fail-abort.nix
    data/nix/tests/lang/eval-fail-antiquoted-path.nix
    data/nix/tests/lang/eval-fail-assert.nix
    data/nix/tests/lang/eval-fail-bad-antiquote-1.nix
    data/nix/tests/lang/eval-fail-bad-antiquote-2.nix
    data/nix/tests/lang/eval-fail-bad-antiquote-3.nix
    data/nix/tests/lang/eval-fail-blackhole.nix
    data/nix/tests/lang/eval-fail-deepseq.nix
    data/nix/tests/lang/eval-fail-missing-arg.nix
    data/nix/tests/lang/eval-fail-path-slash.nix
    data/nix/tests/lang/eval-fail-remove.nix
    data/nix/tests/lang/eval-fail-scope-5.nix
    data/nix/tests/lang/eval-fail-seq.nix
    data/nix/tests/lang/eval-fail-substring.nix
    data/nix/tests/lang/eval-fail-to-path.nix
    data/nix/tests/lang/eval-fail-undeclared-arg.nix
    data/nix/tests/lang/eval-okay-any-all.exp
    data/nix/tests/lang/eval-okay-any-all.nix
    data/nix/tests/lang/eval-okay-arithmetic.exp
    data/nix/tests/lang/eval-okay-arithmetic.nix
    data/nix/tests/lang/eval-okay-attrnames.exp
    data/nix/tests/lang/eval-okay-attrnames.nix
    data/nix/tests/lang/eval-okay-attrs.exp
    data/nix/tests/lang/eval-okay-attrs.nix
    data/nix/tests/lang/eval-okay-attrs2.exp
    data/nix/tests/lang/eval-okay-attrs2.nix
    data/nix/tests/lang/eval-okay-attrs3.exp
    data/nix/tests/lang/eval-okay-attrs3.nix
    data/nix/tests/lang/eval-okay-attrs4.exp
    data/nix/tests/lang/eval-okay-attrs4.nix
    data/nix/tests/lang/eval-okay-attrs5.exp
    data/nix/tests/lang/eval-okay-attrs5.nix
    data/nix/tests/lang/eval-okay-autoargs.exp
    data/nix/tests/lang/eval-okay-autoargs.flags
    data/nix/tests/lang/eval-okay-autoargs.nix
    data/nix/tests/lang/eval-okay-backslash-newline-1.exp
    data/nix/tests/lang/eval-okay-backslash-newline-1.nix
    data/nix/tests/lang/eval-okay-backslash-newline-2.exp
    data/nix/tests/lang/eval-okay-backslash-newline-2.nix
    data/nix/tests/lang/eval-okay-builtins-add.exp
    data/nix/tests/lang/eval-okay-builtins-add.nix
    data/nix/tests/lang/eval-okay-builtins.exp
    data/nix/tests/lang/eval-okay-builtins.nix
    data/nix/tests/lang/eval-okay-callable-attrs.exp
    data/nix/tests/lang/eval-okay-callable-attrs.nix
    data/nix/tests/lang/eval-okay-catattrs.exp
    data/nix/tests/lang/eval-okay-catattrs.nix
    data/nix/tests/lang/eval-okay-closure.exp.xml
    data/nix/tests/lang/eval-okay-closure.nix
    data/nix/tests/lang/eval-okay-comments.exp
    data/nix/tests/lang/eval-okay-comments.nix
    data/nix/tests/lang/eval-okay-concat.exp
    data/nix/tests/lang/eval-okay-concat.nix
    data/nix/tests/lang/eval-okay-concatstringssep.exp
    data/nix/tests/lang/eval-okay-concatstringssep.nix
    data/nix/tests/lang/eval-okay-context.exp
    data/nix/tests/lang/eval-okay-context.nix
    data/nix/tests/lang/eval-okay-curpos.exp
    data/nix/tests/lang/eval-okay-curpos.nix
    data/nix/tests/lang/eval-okay-deepseq.exp
    data/nix/tests/lang/eval-okay-deepseq.nix
    data/nix/tests/lang/eval-okay-delayed-with-inherit.exp
    data/nix/tests/lang/eval-okay-delayed-with-inherit.nix
    data/nix/tests/lang/eval-okay-delayed-with.exp
    data/nix/tests/lang/eval-okay-delayed-with.nix
    data/nix/tests/lang/eval-okay-dynamic-attrs-2.exp
    data/nix/tests/lang/eval-okay-dynamic-attrs-2.nix
    data/nix/tests/lang/eval-okay-dynamic-attrs-bare.exp
    data/nix/tests/lang/eval-okay-dynamic-attrs-bare.nix
    data/nix/tests/lang/eval-okay-dynamic-attrs.exp
    data/nix/tests/lang/eval-okay-dynamic-attrs.nix
    data/nix/tests/lang/eval-okay-elem.exp
    data/nix/tests/lang/eval-okay-elem.nix
    data/nix/tests/lang/eval-okay-empty-args.exp
    data/nix/tests/lang/eval-okay-empty-args.nix
    data/nix/tests/lang/eval-okay-eq-derivations.exp
    data/nix/tests/lang/eval-okay-eq-derivations.nix
    data/nix/tests/lang/eval-okay-eq.exp.disabled
    data/nix/tests/lang/eval-okay-eq.nix
    data/nix/tests/lang/eval-okay-filter.exp
    data/nix/tests/lang/eval-okay-filter.nix
    data/nix/tests/lang/eval-okay-flatten.exp
    data/nix/tests/lang/eval-okay-flatten.nix
    data/nix/tests/lang/eval-okay-fromjson.exp
    data/nix/tests/lang/eval-okay-fromjson.nix
    data/nix/tests/lang/eval-okay-functionargs.exp.xml
    data/nix/tests/lang/eval-okay-functionargs.nix
    data/nix/tests/lang/eval-okay-getattrpos-undefined.exp
    data/nix/tests/lang/eval-okay-getattrpos-undefined.nix
    data/nix/tests/lang/eval-okay-getattrpos.exp
    data/nix/tests/lang/eval-okay-getattrpos.nix
    data/nix/tests/lang/eval-okay-getenv.exp
    data/nix/tests/lang/eval-okay-getenv.nix
    data/nix/tests/lang/eval-okay-hash.exp
    data/nix/tests/lang/eval-okay-hash.nix
    data/nix/tests/lang/eval-okay-if.exp
    data/nix/tests/lang/eval-okay-if.nix
    data/nix/tests/lang/eval-okay-import.exp
    data/nix/tests/lang/eval-okay-import.nix
    data/nix/tests/lang/eval-okay-ind-string.exp
    data/nix/tests/lang/eval-okay-ind-string.nix
    data/nix/tests/lang/eval-okay-let.exp
    data/nix/tests/lang/eval-okay-let.nix
    data/nix/tests/lang/eval-okay-list.exp
    data/nix/tests/lang/eval-okay-list.nix
    data/nix/tests/lang/eval-okay-listtoattrs.exp
    data/nix/tests/lang/eval-okay-listtoattrs.nix
    data/nix/tests/lang/eval-okay-logic.exp
    data/nix/tests/lang/eval-okay-logic.nix
    data/nix/tests/lang/eval-okay-map.exp
    data/nix/tests/lang/eval-okay-map.nix
    data/nix/tests/lang/eval-okay-nested-with.exp
    data/nix/tests/lang/eval-okay-nested-with.nix
    data/nix/tests/lang/eval-okay-new-let.exp
    data/nix/tests/lang/eval-okay-new-let.nix
    data/nix/tests/lang/eval-okay-null-dynamic-attrs.exp
    data/nix/tests/lang/eval-okay-null-dynamic-attrs.nix
    data/nix/tests/lang/eval-okay-overrides.exp
    data/nix/tests/lang/eval-okay-overrides.nix
    data/nix/tests/lang/eval-okay-partition.exp
    data/nix/tests/lang/eval-okay-partition.nix
    data/nix/tests/lang/eval-okay-path.nix
    data/nix/tests/lang/eval-okay-pathexists.exp
    data/nix/tests/lang/eval-okay-pathexists.nix
    data/nix/tests/lang/eval-okay-patterns.exp
    data/nix/tests/lang/eval-okay-patterns.nix
    data/nix/tests/lang/eval-okay-readDir.exp
    data/nix/tests/lang/eval-okay-readDir.nix
    data/nix/tests/lang/eval-okay-readfile.exp
    data/nix/tests/lang/eval-okay-readfile.nix
    data/nix/tests/lang/eval-okay-redefine-builtin.exp
    data/nix/tests/lang/eval-okay-redefine-builtin.nix
    data/nix/tests/lang/eval-okay-regex-match.exp
    data/nix/tests/lang/eval-okay-regex-match.nix
    data/nix/tests/lang/eval-okay-regex-split.exp
    data/nix/tests/lang/eval-okay-regex-split.nix
    data/nix/tests/lang/eval-okay-remove.exp
    data/nix/tests/lang/eval-okay-remove.nix
    data/nix/tests/lang/eval-okay-replacestrings.exp
    data/nix/tests/lang/eval-okay-replacestrings.nix
    data/nix/tests/lang/eval-okay-scope-1.exp
    data/nix/tests/lang/eval-okay-scope-1.nix
    data/nix/tests/lang/eval-okay-scope-2.exp
    data/nix/tests/lang/eval-okay-scope-2.nix
    data/nix/tests/lang/eval-okay-scope-3.exp
    data/nix/tests/lang/eval-okay-scope-3.nix
    data/nix/tests/lang/eval-okay-scope-4.exp
    data/nix/tests/lang/eval-okay-scope-4.nix
    data/nix/tests/lang/eval-okay-scope-6.exp
    data/nix/tests/lang/eval-okay-scope-6.nix
    data/nix/tests/lang/eval-okay-scope-7.exp
    data/nix/tests/lang/eval-okay-scope-7.nix
    data/nix/tests/lang/eval-okay-search-path.exp
    data/nix/tests/lang/eval-okay-search-path.flags
    data/nix/tests/lang/eval-okay-search-path.nix
    data/nix/tests/lang/eval-okay-seq.exp
    data/nix/tests/lang/eval-okay-seq.nix
    data/nix/tests/lang/eval-okay-sort.exp
    data/nix/tests/lang/eval-okay-sort.nix
    data/nix/tests/lang/eval-okay-splitversion.exp
    data/nix/tests/lang/eval-okay-splitversion.nix
    data/nix/tests/lang/eval-okay-string.exp
    data/nix/tests/lang/eval-okay-string.nix
    data/nix/tests/lang/eval-okay-strings-as-attrs-names.exp
    data/nix/tests/lang/eval-okay-strings-as-attrs-names.nix
    data/nix/tests/lang/eval-okay-substring.exp
    data/nix/tests/lang/eval-okay-substring.nix
    data/nix/tests/lang/eval-okay-tail-call-1.exp-disabled
    data/nix/tests/lang/eval-okay-tail-call-1.nix
    data/nix/tests/lang/eval-okay-tojson.exp
    data/nix/tests/lang/eval-okay-tojson.nix
    data/nix/tests/lang/eval-okay-toxml.exp
    data/nix/tests/lang/eval-okay-toxml.nix
    data/nix/tests/lang/eval-okay-toxml2.exp
    data/nix/tests/lang/eval-okay-toxml2.nix
    data/nix/tests/lang/eval-okay-tryeval.exp
    data/nix/tests/lang/eval-okay-tryeval.nix
    data/nix/tests/lang/eval-okay-types.exp
    data/nix/tests/lang/eval-okay-types.nix
    data/nix/tests/lang/eval-okay-versions.exp
    data/nix/tests/lang/eval-okay-versions.nix
    data/nix/tests/lang/eval-okay-with.exp
    data/nix/tests/lang/eval-okay-with.nix
    data/nix/tests/lang/eval-okay-xml.exp.xml
    data/nix/tests/lang/eval-okay-xml.nix
    data/nix/tests/lang/imported.nix
    data/nix/tests/lang/imported2.nix
    data/nix/tests/lang/lib.nix
    data/nix/tests/lang/parse-fail-dup-attrs-1.nix
    data/nix/tests/lang/parse-fail-dup-attrs-2.nix
    data/nix/tests/lang/parse-fail-dup-attrs-3.nix
    data/nix/tests/lang/parse-fail-dup-attrs-4.nix
    data/nix/tests/lang/parse-fail-dup-attrs-6.nix
    data/nix/tests/lang/parse-fail-dup-attrs-7.nix
    data/nix/tests/lang/parse-fail-dup-formals.nix
    data/nix/tests/lang/parse-fail-patterns-1.nix
    data/nix/tests/lang/parse-fail-regression-20060610.nix
    data/nix/tests/lang/parse-fail-undef-var-2.nix
    data/nix/tests/lang/parse-fail-undef-var.nix
    data/nix/tests/lang/parse-okay-1.nix
    data/nix/tests/lang/parse-okay-crlf.nix
    data/nix/tests/lang/parse-okay-dup-attrs-5.nix
    data/nix/tests/lang/parse-okay-regression-20041027.nix
    data/nix/tests/lang/parse-okay-regression-751.nix
    data/nix/tests/lang/parse-okay-subversion.nix
    data/nix/tests/lang/parse-okay-url.nix
    data/nix/tests/lang/readDir/bar
    data/nix/tests/lang/readDir/foo/git-hates-directories
    data/nix/tests/linux-sandbox.sh
    data/nix/tests/local.mk
    data/nix/tests/logging.sh
    data/nix/tests/misc.sh
    data/nix/tests/multiple-outputs.nix
    data/nix/tests/multiple-outputs.sh
    data/nix/tests/nar-access.nix
    data/nix/tests/nar-access.sh
    data/nix/tests/nix-build.sh
    data/nix/tests/nix-channel.sh
    data/nix/tests/nix-copy-closure.nix
    data/nix/tests/nix-profile.sh
    data/nix/tests/nix-shell.sh
    data/nix/tests/optimise-store.sh
    data/nix/tests/parallel.builder.sh
    data/nix/tests/parallel.nix
    data/nix/tests/parallel.sh
    data/nix/tests/pass-as-file.sh
    data/nix/tests/placeholders.sh
    data/nix/tests/plugins.sh
    data/nix/tests/plugins/local.mk
    data/nix/tests/plugins/plugintest.cc
    data/nix/tests/pure-eval.nix
    data/nix/tests/pure-eval.sh
    data/nix/tests/referrers.sh
    data/nix/tests/remote-builds.nix
    data/nix/tests/remote-store.sh
    data/nix/tests/repair.sh
    data/nix/tests/restricted.nix
    data/nix/tests/restricted.sh
    data/nix/tests/run.nix
    data/nix/tests/run.sh
    data/nix/tests/search.nix
    data/nix/tests/search.sh
    data/nix/tests/secure-drv-outputs.nix
    data/nix/tests/secure-drv-outputs.sh
    data/nix/tests/setuid.nix
    data/nix/tests/shell.nix
    data/nix/tests/shell.shebang.rb
    data/nix/tests/shell.shebang.sh
    data/nix/tests/signing.sh
    data/nix/tests/simple.builder.sh
    data/nix/tests/simple.nix
    data/nix/tests/simple.sh
    data/nix/tests/structured-attrs.nix
    data/nix/tests/structured-attrs.sh
    data/nix/tests/tarball.sh
    data/nix/tests/timeout.nix
    data/nix/tests/timeout.sh
    data/nix/tests/user-envs.builder.sh
    data/nix/tests/user-envs.nix
    data/nix/tests/user-envs.sh
    data/nix/version
    data/nixpkgs-all-packages-pretty.nix
    data/nixpkgs-all-packages.nix
    data/simple-pretty.nix
    data/simple.nix
    LICENSE
    package.yaml
    README.md
    tests/eval-compare/builtins.split-01.nix
    tests/eval-compare/builtins.split-02.nix
    tests/eval-compare/builtins.split-03.nix
    tests/eval-compare/builtins.split-04.nix
    tests/eval-compare/ind-string-01.nix
    tests/eval-compare/ind-string-02.nix
    tests/eval-compare/ind-string-03.nix
    tests/eval-compare/ind-string-04.nix
    tests/eval-compare/ind-string-05.nix
    tests/eval-compare/ind-string-06.nix
    tests/eval-compare/ind-string-07.nix
    tests/eval-compare/ind-string-08.nix
    tests/eval-compare/ind-string-09.nix
    tests/eval-compare/ind-string-10.nix
    tests/eval-compare/ind-string-11.nix
    tests/eval-compare/ind-string-12.nix
    tests/eval-compare/ind-string-13.nix
    tests/eval-compare/ind-string-14.nix
    tests/eval-compare/ind-string-15.nix
    tests/eval-compare/ind-string-16.nix
    tests/eval-compare/ind-string-17.nix

source-repository head
  type: git
  location: https://github.com/haskell-nix/hnix

flag optimize
  description: Enable all optimization flags
  manual: True
  default: False

flag profiling
  description: Enable profiling
  manual: True
  default: False

flag tracing
  description: Enable full debug tracing
  manual: True
  default: False

library
  exposed-modules:
      Nix
      Nix.Atoms
      Nix.Builtins
      Nix.Cache
      Nix.Context
      Nix.Convert
      Nix.Effects
      Nix.Eval
      Nix.Exec
      Nix.Expr
      Nix.Expr.Shorthands
      Nix.Expr.Types
      Nix.Expr.Types.Annotated
      Nix.Frames
      Nix.Lint
      Nix.Normal
      Nix.Options
      Nix.Parser
      Nix.Pretty
      Nix.Reduce
      Nix.Render
      Nix.Render.Frame
      Nix.Scope
      Nix.String
      Nix.Strings
      Nix.TH
      Nix.Thunk
      Nix.Type.Assumption
      Nix.Type.Env
      Nix.Type.Infer
      Nix.Type.Type
      Nix.Utils
      Nix.Value
      Nix.XML
  other-modules:
      Paths_hnix
  hs-source-dirs:
      src
  ghc-options: -Wall
  build-depends:
      aeson
    , array >=0.4 && <0.6
    , base >=4.9 && <5
    , binary
    , bytestring
    , containers
    , data-fix
    , deepseq >=1.4.2 && <1.5
    , dependent-sum
    , deriving-compat >=0.3 && <0.6
    , directory
    , exceptions
    , filepath
    , free
    , hashing
    , http-client
    , http-client-tls
    , http-types
    , interpolate
    , lens-family-th
    , logict
    , megaparsec >=7.0 && <7.1
    , monadlist
    , mtl
    , optparse-applicative
    , parser-combinators
    , prettyprinter
    , process
    , ref-tf
    , regex-tdfa
    , regex-tdfa-text
    , scientific
    , semigroups >=0.18 && <0.19
    , split
    , syb
    , template-haskell
    , text
    , these
    , time
    , transformers
    , unix
    , unordered-containers >=0.2.9 && <0.3
    , vector
    , xml
  if flag(optimize)
    ghc-options: -fexpose-all-unfoldings -fspecialise-aggressively -O2
  if flag(tracing)
    cpp-options: -DENABLE_TRACING=1
  if os(linux) && impl(ghc >= 8.2) && impl(ghc < 8.3)
    build-depends:
        compact
  if !impl(ghcjs)
    build-depends:
        base16-bytestring
      , cryptohash-md5
      , cryptohash-sha1
      , cryptohash-sha256
      , cryptohash-sha512
      , serialise
  if impl(ghc < 8.1)
    build-depends:
        lens-family ==1.2.1
      , lens-family-core ==1.2.1
  else
    build-depends:
        lens-family >=1.2.2
      , lens-family-core >=1.2.2
  if impl(ghc < 8.4.0) && !flag(profiling)
    build-depends:
        ghc-datasize
  if impl(ghcjs)
    build-depends:
        hashable >=1.2.4 && <1.3
  else
    exposed-modules:
        Nix.Options.Parser
    build-depends:
        hashable >=1.2.5 && <1.3
      , haskeline
      , pretty-show
  default-language: Haskell2010

executable hnix
  main-is: Main.hs
  other-modules:
      Repl
      Paths_hnix
  hs-source-dirs:
      main
  ghc-options: -Wall -rtsopts
  build-depends:
      aeson
    , base >=4.9 && <5
    , bytestring
    , containers
    , data-fix
    , deepseq >=1.4.2 && <1.5
    , exceptions
    , filepath
    , hashing
    , haskeline
    , hnix
    , mtl
    , optparse-applicative
    , pretty-show
    , prettyprinter
    , repline
    , template-haskell
    , text
    , time
    , transformers
    , unordered-containers >=0.2.9 && <0.3
  if flag(optimize)
    ghc-options: -fexpose-all-unfoldings -fspecialise-aggressively -O2
  if flag(tracing)
    cpp-options: -DENABLE_TRACING=1
  if os(linux) && impl(ghc >= 8.2) && impl(ghc < 8.3)
    build-depends:
        compact
  if !impl(ghcjs)
    build-depends:
        base16-bytestring
      , cryptohash-md5
      , cryptohash-sha1
      , cryptohash-sha256
      , cryptohash-sha512
      , serialise
  if impl(ghcjs)
    buildable: False
  else
    buildable: True
  default-language: Haskell2010

test-suite hnix-tests
  type: exitcode-stdio-1.0
  main-is: Main.hs
  other-modules:
      EvalTests
      NixLanguageTests
      ParserTests
      PrettyParseTests
      PrettyTests
      ReduceExprTests
      TestCommon
      Paths_hnix
  hs-source-dirs:
      tests
  ghc-options: -Wall -threaded
  build-depends:
      Diff
    , Glob
    , base >=4.9 && <5
    , bytestring
    , containers
    , data-fix
    , deepseq >=1.4.2 && <1.5
    , dependent-sum
    , directory
    , exceptions
    , filepath
    , generic-random
    , hashing
    , hedgehog
    , hnix
    , interpolate
    , megaparsec
    , mtl
    , optparse-applicative
    , pretty-show
    , prettyprinter
    , process
    , split
    , tasty
    , tasty-hedgehog
    , tasty-hunit
    , tasty-quickcheck
    , tasty-th
    , template-haskell
    , text
    , time
    , transformers
    , unix
    , unordered-containers >=0.2.9 && <0.3
  if flag(optimize)
    ghc-options: -fexpose-all-unfoldings -fspecialise-aggressively -O2
  if flag(tracing)
    cpp-options: -DENABLE_TRACING=1
  if os(linux) && impl(ghc >= 8.2) && impl(ghc < 8.3)
    build-depends:
        compact
  if !impl(ghcjs)
    build-depends:
        base16-bytestring
      , cryptohash-md5
      , cryptohash-sha1
      , cryptohash-sha256
      , cryptohash-sha512
      , serialise
  if impl(ghcjs)
    buildable: False
  else
    buildable: True
  default-language: Haskell2010
  build-tool-depends: hspec-discover:hspec-discover == 2.*

benchmark hnix-benchmarks
  type: exitcode-stdio-1.0
  main-is: Main.hs
  other-modules:
      ParserBench
      Paths_hnix
  hs-source-dirs:
      benchmarks
  ghc-options: -Wall
  build-depends:
      base >=4.9 && <5
    , bytestring
    , containers
    , criterion
    , data-fix
    , deepseq >=1.4.2 && <1.5
    , exceptions
    , filepath
    , hashing
    , hnix
    , mtl
    , optparse-applicative
    , template-haskell
    , text
    , time
    , transformers
    , unordered-containers >=0.2.9 && <0.3
  if flag(optimize)
    ghc-options: -fexpose-all-unfoldings -fspecialise-aggressively -O2
  if flag(tracing)
    cpp-options: -DENABLE_TRACING=1
  if os(linux) && impl(ghc >= 8.2) && impl(ghc < 8.3)
    build-depends:
        compact
  if !impl(ghcjs)
    build-depends:
        base16-bytestring
      , cryptohash-md5
      , cryptohash-sha1
      , cryptohash-sha256
      , cryptohash-sha512
      , serialise
  if impl(ghcjs)
    buildable: False
  else
    buildable: True
  default-language: Haskell2010<|MERGE_RESOLUTION|>--- conflicted
+++ resolved
@@ -2,11 +2,7 @@
 --
 -- see: https://github.com/sol/hpack
 --
-<<<<<<< HEAD
--- hash: bd9c8bad70af6e6bdc23b53988448061d7ab6aaee6054beb9d0f696e717f8a3c
-=======
 -- hash: 01a6c3bc4e7f71ac6b77c5b00cad1822a2b855928e68f33b68cdb5e549f7cd5d
->>>>>>> 9576a81e
 
 name:           hnix
 version:        0.5.2
