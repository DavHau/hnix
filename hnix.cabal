<<<<<<< HEAD
-- This file has been generated from package.yaml by hpack version 0.28.2.
--
-- see: https://github.com/sol/hpack
--
-- hash: d6ddd115698a11c74ef8507fa6e00df1f8888a254bed435e6a75b154a4906cb3

cabal-version:  >= 1.10
=======
>>>>>>> 20594df8
name:           hnix
version:        0.5.2
synopsis:       Haskell implementation of the Nix language
description:    Haskell implementation of the Nix language.
category:       System, Data, Nix
homepage:       https://github.com/haskell-nix/hnix#readme
bug-reports:    https://github.com/haskell-nix/hnix/issues
author:         John Wiegley
maintainer:     johnw@newartisans.com
license:        BSD3
license-file:   LICENSE
build-type:     Simple
cabal-version:  >= 1.10
extra-source-files:
    data/let-comments-multiline.nix
    data/let-comments.nix
    data/let.nix
    data/nix/bootstrap.sh
    data/nix/config/config.guess
    data/nix/config/config.sub
    data/nix/config/install-sh
    data/nix/configure.ac
    data/nix/COPYING
    data/nix/corepkgs/buildenv.nix
    data/nix/corepkgs/config.nix.in
    data/nix/corepkgs/derivation.nix
    data/nix/corepkgs/fetchurl.nix
    data/nix/corepkgs/imported-drv-to-derivation.nix
    data/nix/corepkgs/local.mk
    data/nix/corepkgs/unpack-channel.nix
    data/nix/local.mk
    data/nix/maintainers/upload-release.pl
    data/nix/Makefile
    data/nix/Makefile.config.in
    data/nix/mk/clean.mk
    data/nix/mk/dist.mk
    data/nix/mk/functions.mk
    data/nix/mk/install.mk
    data/nix/mk/jars.mk
    data/nix/mk/lib.mk
    data/nix/mk/libraries.mk
    data/nix/mk/patterns.mk
    data/nix/mk/programs.mk
    data/nix/mk/README.md
    data/nix/mk/templates.mk
    data/nix/mk/tests.mk
    data/nix/mk/tracing.mk
    data/nix/nix.spec.in
    data/nix/perl/configure.ac
    data/nix/perl/lib/Nix/Config.pm.in
    data/nix/perl/lib/Nix/CopyClosure.pm
    data/nix/perl/lib/Nix/Manifest.pm
    data/nix/perl/lib/Nix/SSH.pm
    data/nix/perl/lib/Nix/Store.pm
    data/nix/perl/lib/Nix/Store.xs
    data/nix/perl/lib/Nix/Utils.pm
    data/nix/perl/local.mk
    data/nix/perl/Makefile
    data/nix/perl/Makefile.config.in
    data/nix/perl/MANIFEST
    data/nix/README.md
    data/nix/release-common.nix
    data/nix/release.nix
    data/nix/scripts/install-darwin-multi-user.sh
    data/nix/scripts/install-multi-user.sh
    data/nix/scripts/install-nix-from-closure.sh
    data/nix/scripts/install-systemd-multi-user.sh
    data/nix/scripts/local.mk
    data/nix/scripts/nix-http-export.cgi.in
    data/nix/scripts/nix-profile-daemon.sh.in
    data/nix/scripts/nix-profile.sh.in
    data/nix/scripts/nix-reduce-build.in
    data/nix/shell.nix
    data/nix/tests/add.sh
    data/nix/tests/binary-cache.sh
    data/nix/tests/brotli.sh
    data/nix/tests/build-dry.sh
    data/nix/tests/build-hook.nix
    data/nix/tests/build-remote.sh
    data/nix/tests/case-hack.sh
    data/nix/tests/case.nar
    data/nix/tests/check-refs.nix
    data/nix/tests/check-refs.sh
    data/nix/tests/check-reqs.nix
    data/nix/tests/check-reqs.sh
    data/nix/tests/check.nix
    data/nix/tests/check.sh
    data/nix/tests/common.sh.in
    data/nix/tests/config.nix
    data/nix/tests/dependencies.builder0.sh
    data/nix/tests/dependencies.builder1.sh
    data/nix/tests/dependencies.builder2.sh
    data/nix/tests/dependencies.nix
    data/nix/tests/dependencies.sh
    data/nix/tests/dump-db.sh
    data/nix/tests/export-graph.nix
    data/nix/tests/export-graph.sh
    data/nix/tests/export.sh
    data/nix/tests/fetchGit.sh
    data/nix/tests/fetchMercurial.sh
    data/nix/tests/fetchurl.sh
    data/nix/tests/filter-source.nix
    data/nix/tests/filter-source.sh
    data/nix/tests/fixed.builder1.sh
    data/nix/tests/fixed.builder2.sh
    data/nix/tests/fixed.nix
    data/nix/tests/fixed.sh
    data/nix/tests/gc-concurrent.builder.sh
    data/nix/tests/gc-concurrent.nix
    data/nix/tests/gc-concurrent.sh
    data/nix/tests/gc-concurrent2.builder.sh
    data/nix/tests/gc-runtime.nix
    data/nix/tests/gc-runtime.sh
    data/nix/tests/gc.sh
    data/nix/tests/hash-check.nix
    data/nix/tests/hash.sh
    data/nix/tests/import-derivation.nix
    data/nix/tests/import-derivation.sh
    data/nix/tests/init.sh
    data/nix/tests/install-darwin.sh
    data/nix/tests/lang.sh
    data/nix/tests/lang/data
    data/nix/tests/lang/dir1/a.nix
    data/nix/tests/lang/dir2/a.nix
    data/nix/tests/lang/dir2/b.nix
    data/nix/tests/lang/dir3/a.nix
    data/nix/tests/lang/dir3/b.nix
    data/nix/tests/lang/dir3/c.nix
    data/nix/tests/lang/dir4/a.nix
    data/nix/tests/lang/dir4/c.nix
    data/nix/tests/lang/eval-fail-abort.nix
    data/nix/tests/lang/eval-fail-antiquoted-path.nix
    data/nix/tests/lang/eval-fail-assert.nix
    data/nix/tests/lang/eval-fail-bad-antiquote-1.nix
    data/nix/tests/lang/eval-fail-bad-antiquote-2.nix
    data/nix/tests/lang/eval-fail-bad-antiquote-3.nix
    data/nix/tests/lang/eval-fail-blackhole.nix
    data/nix/tests/lang/eval-fail-deepseq.nix
    data/nix/tests/lang/eval-fail-missing-arg.nix
    data/nix/tests/lang/eval-fail-path-slash.nix
    data/nix/tests/lang/eval-fail-remove.nix
    data/nix/tests/lang/eval-fail-scope-5.nix
    data/nix/tests/lang/eval-fail-seq.nix
    data/nix/tests/lang/eval-fail-substring.nix
    data/nix/tests/lang/eval-fail-to-path.nix
    data/nix/tests/lang/eval-fail-undeclared-arg.nix
    data/nix/tests/lang/eval-okay-any-all.exp
    data/nix/tests/lang/eval-okay-any-all.nix
    data/nix/tests/lang/eval-okay-arithmetic.exp
    data/nix/tests/lang/eval-okay-arithmetic.nix
    data/nix/tests/lang/eval-okay-attrnames.exp
    data/nix/tests/lang/eval-okay-attrnames.nix
    data/nix/tests/lang/eval-okay-attrs.exp
    data/nix/tests/lang/eval-okay-attrs.nix
    data/nix/tests/lang/eval-okay-attrs2.exp
    data/nix/tests/lang/eval-okay-attrs2.nix
    data/nix/tests/lang/eval-okay-attrs3.exp
    data/nix/tests/lang/eval-okay-attrs3.nix
    data/nix/tests/lang/eval-okay-attrs4.exp
    data/nix/tests/lang/eval-okay-attrs4.nix
    data/nix/tests/lang/eval-okay-attrs5.exp
    data/nix/tests/lang/eval-okay-attrs5.nix
    data/nix/tests/lang/eval-okay-autoargs.exp
    data/nix/tests/lang/eval-okay-autoargs.flags
    data/nix/tests/lang/eval-okay-autoargs.nix
    data/nix/tests/lang/eval-okay-backslash-newline-1.exp
    data/nix/tests/lang/eval-okay-backslash-newline-1.nix
    data/nix/tests/lang/eval-okay-backslash-newline-2.exp
    data/nix/tests/lang/eval-okay-backslash-newline-2.nix
    data/nix/tests/lang/eval-okay-builtins-add.exp
    data/nix/tests/lang/eval-okay-builtins-add.nix
    data/nix/tests/lang/eval-okay-builtins.exp
    data/nix/tests/lang/eval-okay-builtins.nix
    data/nix/tests/lang/eval-okay-callable-attrs.exp
    data/nix/tests/lang/eval-okay-callable-attrs.nix
    data/nix/tests/lang/eval-okay-catattrs.exp
    data/nix/tests/lang/eval-okay-catattrs.nix
    data/nix/tests/lang/eval-okay-closure.exp.xml
    data/nix/tests/lang/eval-okay-closure.nix
    data/nix/tests/lang/eval-okay-comments.exp
    data/nix/tests/lang/eval-okay-comments.nix
    data/nix/tests/lang/eval-okay-concat.exp
    data/nix/tests/lang/eval-okay-concat.nix
    data/nix/tests/lang/eval-okay-concatstringssep.exp
    data/nix/tests/lang/eval-okay-concatstringssep.nix
    data/nix/tests/lang/eval-okay-context.exp
    data/nix/tests/lang/eval-okay-context.nix
    data/nix/tests/lang/eval-okay-curpos.exp
    data/nix/tests/lang/eval-okay-curpos.nix
    data/nix/tests/lang/eval-okay-deepseq.exp
    data/nix/tests/lang/eval-okay-deepseq.nix
    data/nix/tests/lang/eval-okay-delayed-with-inherit.exp
    data/nix/tests/lang/eval-okay-delayed-with-inherit.nix
    data/nix/tests/lang/eval-okay-delayed-with.exp
    data/nix/tests/lang/eval-okay-delayed-with.nix
    data/nix/tests/lang/eval-okay-dynamic-attrs-2.exp
    data/nix/tests/lang/eval-okay-dynamic-attrs-2.nix
    data/nix/tests/lang/eval-okay-dynamic-attrs-bare.exp
    data/nix/tests/lang/eval-okay-dynamic-attrs-bare.nix
    data/nix/tests/lang/eval-okay-dynamic-attrs.exp
    data/nix/tests/lang/eval-okay-dynamic-attrs.nix
    data/nix/tests/lang/eval-okay-elem.exp
    data/nix/tests/lang/eval-okay-elem.nix
    data/nix/tests/lang/eval-okay-empty-args.exp
    data/nix/tests/lang/eval-okay-empty-args.nix
    data/nix/tests/lang/eval-okay-eq-derivations.exp
    data/nix/tests/lang/eval-okay-eq-derivations.nix
    data/nix/tests/lang/eval-okay-eq.exp.disabled
    data/nix/tests/lang/eval-okay-eq.nix
    data/nix/tests/lang/eval-okay-filter.exp
    data/nix/tests/lang/eval-okay-filter.nix
    data/nix/tests/lang/eval-okay-flatten.exp
    data/nix/tests/lang/eval-okay-flatten.nix
    data/nix/tests/lang/eval-okay-fromjson.exp
    data/nix/tests/lang/eval-okay-fromjson.nix
    data/nix/tests/lang/eval-okay-functionargs.exp.xml
    data/nix/tests/lang/eval-okay-functionargs.nix
    data/nix/tests/lang/eval-okay-getattrpos-undefined.exp
    data/nix/tests/lang/eval-okay-getattrpos-undefined.nix
    data/nix/tests/lang/eval-okay-getattrpos.exp
    data/nix/tests/lang/eval-okay-getattrpos.nix
    data/nix/tests/lang/eval-okay-getenv.exp
    data/nix/tests/lang/eval-okay-getenv.nix
    data/nix/tests/lang/eval-okay-hash.exp
    data/nix/tests/lang/eval-okay-hash.nix
    data/nix/tests/lang/eval-okay-if.exp
    data/nix/tests/lang/eval-okay-if.nix
    data/nix/tests/lang/eval-okay-import.exp
    data/nix/tests/lang/eval-okay-import.nix
    data/nix/tests/lang/eval-okay-ind-string.exp
    data/nix/tests/lang/eval-okay-ind-string.nix
    data/nix/tests/lang/eval-okay-let.exp
    data/nix/tests/lang/eval-okay-let.nix
    data/nix/tests/lang/eval-okay-list.exp
    data/nix/tests/lang/eval-okay-list.nix
    data/nix/tests/lang/eval-okay-listtoattrs.exp
    data/nix/tests/lang/eval-okay-listtoattrs.nix
    data/nix/tests/lang/eval-okay-logic.exp
    data/nix/tests/lang/eval-okay-logic.nix
    data/nix/tests/lang/eval-okay-map.exp
    data/nix/tests/lang/eval-okay-map.nix
    data/nix/tests/lang/eval-okay-nested-with.exp
    data/nix/tests/lang/eval-okay-nested-with.nix
    data/nix/tests/lang/eval-okay-new-let.exp
    data/nix/tests/lang/eval-okay-new-let.nix
    data/nix/tests/lang/eval-okay-null-dynamic-attrs.exp
    data/nix/tests/lang/eval-okay-null-dynamic-attrs.nix
    data/nix/tests/lang/eval-okay-overrides.exp
    data/nix/tests/lang/eval-okay-overrides.nix
    data/nix/tests/lang/eval-okay-partition.exp
    data/nix/tests/lang/eval-okay-partition.nix
    data/nix/tests/lang/eval-okay-path.nix
    data/nix/tests/lang/eval-okay-pathexists.exp
    data/nix/tests/lang/eval-okay-pathexists.nix
    data/nix/tests/lang/eval-okay-patterns.exp
    data/nix/tests/lang/eval-okay-patterns.nix
    data/nix/tests/lang/eval-okay-readDir.exp
    data/nix/tests/lang/eval-okay-readDir.nix
    data/nix/tests/lang/eval-okay-readfile.exp
    data/nix/tests/lang/eval-okay-readfile.nix
    data/nix/tests/lang/eval-okay-redefine-builtin.exp
    data/nix/tests/lang/eval-okay-redefine-builtin.nix
    data/nix/tests/lang/eval-okay-regex-match.exp
    data/nix/tests/lang/eval-okay-regex-match.nix
    data/nix/tests/lang/eval-okay-regex-split.exp
    data/nix/tests/lang/eval-okay-regex-split.nix
    data/nix/tests/lang/eval-okay-remove.exp
    data/nix/tests/lang/eval-okay-remove.nix
    data/nix/tests/lang/eval-okay-replacestrings.exp
    data/nix/tests/lang/eval-okay-replacestrings.nix
    data/nix/tests/lang/eval-okay-scope-1.exp
    data/nix/tests/lang/eval-okay-scope-1.nix
    data/nix/tests/lang/eval-okay-scope-2.exp
    data/nix/tests/lang/eval-okay-scope-2.nix
    data/nix/tests/lang/eval-okay-scope-3.exp
    data/nix/tests/lang/eval-okay-scope-3.nix
    data/nix/tests/lang/eval-okay-scope-4.exp
    data/nix/tests/lang/eval-okay-scope-4.nix
    data/nix/tests/lang/eval-okay-scope-6.exp
    data/nix/tests/lang/eval-okay-scope-6.nix
    data/nix/tests/lang/eval-okay-scope-7.exp
    data/nix/tests/lang/eval-okay-scope-7.nix
    data/nix/tests/lang/eval-okay-search-path.exp
    data/nix/tests/lang/eval-okay-search-path.flags
    data/nix/tests/lang/eval-okay-search-path.nix
    data/nix/tests/lang/eval-okay-seq.exp
    data/nix/tests/lang/eval-okay-seq.nix
    data/nix/tests/lang/eval-okay-sort.exp
    data/nix/tests/lang/eval-okay-sort.nix
    data/nix/tests/lang/eval-okay-splitversion.exp
    data/nix/tests/lang/eval-okay-splitversion.nix
    data/nix/tests/lang/eval-okay-string.exp
    data/nix/tests/lang/eval-okay-string.nix
    data/nix/tests/lang/eval-okay-strings-as-attrs-names.exp
    data/nix/tests/lang/eval-okay-strings-as-attrs-names.nix
    data/nix/tests/lang/eval-okay-substring.exp
    data/nix/tests/lang/eval-okay-substring.nix
    data/nix/tests/lang/eval-okay-tail-call-1.exp-disabled
    data/nix/tests/lang/eval-okay-tail-call-1.nix
    data/nix/tests/lang/eval-okay-tojson.exp
    data/nix/tests/lang/eval-okay-tojson.nix
    data/nix/tests/lang/eval-okay-toxml.exp
    data/nix/tests/lang/eval-okay-toxml.nix
    data/nix/tests/lang/eval-okay-toxml2.exp
    data/nix/tests/lang/eval-okay-toxml2.nix
    data/nix/tests/lang/eval-okay-tryeval.exp
    data/nix/tests/lang/eval-okay-tryeval.nix
    data/nix/tests/lang/eval-okay-types.exp
    data/nix/tests/lang/eval-okay-types.nix
    data/nix/tests/lang/eval-okay-versions.exp
    data/nix/tests/lang/eval-okay-versions.nix
    data/nix/tests/lang/eval-okay-with.exp
    data/nix/tests/lang/eval-okay-with.nix
    data/nix/tests/lang/eval-okay-xml.exp.xml
    data/nix/tests/lang/eval-okay-xml.nix
    data/nix/tests/lang/imported.nix
    data/nix/tests/lang/imported2.nix
    data/nix/tests/lang/lib.nix
    data/nix/tests/lang/parse-fail-dup-attrs-1.nix
    data/nix/tests/lang/parse-fail-dup-attrs-2.nix
    data/nix/tests/lang/parse-fail-dup-attrs-3.nix
    data/nix/tests/lang/parse-fail-dup-attrs-4.nix
    data/nix/tests/lang/parse-fail-dup-attrs-6.nix
    data/nix/tests/lang/parse-fail-dup-attrs-7.nix
    data/nix/tests/lang/parse-fail-dup-formals.nix
    data/nix/tests/lang/parse-fail-patterns-1.nix
    data/nix/tests/lang/parse-fail-regression-20060610.nix
    data/nix/tests/lang/parse-fail-undef-var-2.nix
    data/nix/tests/lang/parse-fail-undef-var.nix
    data/nix/tests/lang/parse-okay-1.nix
    data/nix/tests/lang/parse-okay-crlf.nix
    data/nix/tests/lang/parse-okay-dup-attrs-5.nix
    data/nix/tests/lang/parse-okay-regression-20041027.nix
    data/nix/tests/lang/parse-okay-regression-751.nix
    data/nix/tests/lang/parse-okay-subversion.nix
    data/nix/tests/lang/parse-okay-url.nix
    data/nix/tests/lang/readDir/bar
    data/nix/tests/lang/readDir/foo/git-hates-directories
    data/nix/tests/linux-sandbox.sh
    data/nix/tests/local.mk
    data/nix/tests/logging.sh
    data/nix/tests/misc.sh
    data/nix/tests/multiple-outputs.nix
    data/nix/tests/multiple-outputs.sh
    data/nix/tests/nar-access.nix
    data/nix/tests/nar-access.sh
    data/nix/tests/nix-build.sh
    data/nix/tests/nix-channel.sh
    data/nix/tests/nix-copy-closure.nix
    data/nix/tests/nix-profile.sh
    data/nix/tests/nix-shell.sh
    data/nix/tests/optimise-store.sh
    data/nix/tests/parallel.builder.sh
    data/nix/tests/parallel.nix
    data/nix/tests/parallel.sh
    data/nix/tests/pass-as-file.sh
    data/nix/tests/placeholders.sh
    data/nix/tests/plugins.sh
    data/nix/tests/plugins/local.mk
    data/nix/tests/plugins/plugintest.cc
    data/nix/tests/pure-eval.nix
    data/nix/tests/pure-eval.sh
    data/nix/tests/referrers.sh
    data/nix/tests/remote-builds.nix
    data/nix/tests/remote-store.sh
    data/nix/tests/repair.sh
    data/nix/tests/restricted.nix
    data/nix/tests/restricted.sh
    data/nix/tests/run.nix
    data/nix/tests/run.sh
    data/nix/tests/search.nix
    data/nix/tests/search.sh
    data/nix/tests/secure-drv-outputs.nix
    data/nix/tests/secure-drv-outputs.sh
    data/nix/tests/setuid.nix
    data/nix/tests/shell.nix
    data/nix/tests/shell.shebang.rb
    data/nix/tests/shell.shebang.sh
    data/nix/tests/signing.sh
    data/nix/tests/simple.builder.sh
    data/nix/tests/simple.nix
    data/nix/tests/simple.sh
    data/nix/tests/structured-attrs.nix
    data/nix/tests/structured-attrs.sh
    data/nix/tests/tarball.sh
    data/nix/tests/timeout.nix
    data/nix/tests/timeout.sh
    data/nix/tests/user-envs.builder.sh
    data/nix/tests/user-envs.nix
    data/nix/tests/user-envs.sh
    data/nix/version
    data/nixpkgs-all-packages-pretty.nix
    data/nixpkgs-all-packages.nix
    data/simple-pretty.nix
    data/simple.nix
    LICENSE
    package.yaml
    README.md
    tests/eval-compare/builtins.split-01.nix
    tests/eval-compare/builtins.split-02.nix
    tests/eval-compare/builtins.split-03.nix
    tests/eval-compare/builtins.split-04.nix
    tests/eval-compare/builtins.string.store.nix
    tests/eval-compare/ind-string-01.nix
    tests/eval-compare/ind-string-02.nix
    tests/eval-compare/ind-string-03.nix
    tests/eval-compare/ind-string-04.nix
    tests/eval-compare/ind-string-05.nix
    tests/eval-compare/ind-string-06.nix
    tests/eval-compare/ind-string-07.nix
    tests/eval-compare/ind-string-08.nix
    tests/eval-compare/ind-string-09.nix
    tests/eval-compare/ind-string-10.nix
    tests/eval-compare/ind-string-11.nix
    tests/eval-compare/ind-string-12.nix
    tests/eval-compare/ind-string-13.nix
    tests/eval-compare/ind-string-14.nix
    tests/eval-compare/ind-string-15.nix
    tests/eval-compare/ind-string-16.nix
    tests/eval-compare/ind-string-17.nix

source-repository head
  type: git
  location: https://github.com/haskell-nix/hnix

flag optimize
  description: Enable all optimization flags
  manual: True
  default: False

flag profiling
  description: Enable profiling
  manual: True
  default: False

flag tracing
  description: Enable full debug tracing
  manual: True
  default: False

library
  exposed-modules:
      Nix
      Nix.Atoms
      Nix.Builtins
      Nix.Cache
      Nix.Context
      Nix.Convert
      Nix.Effects
      Nix.Eval
      Nix.Exec
      Nix.Expr
      Nix.Expr.Shorthands
      Nix.Expr.Types
      Nix.Expr.Types.Annotated
      Nix.Frames
      Nix.Json
      Nix.Lint
      Nix.Normal
      Nix.Options
      Nix.Parser
      Nix.Pretty
      Nix.Reduce
      Nix.Render
      Nix.Render.Frame
      Nix.Scope
      Nix.String
      Nix.Strings
      Nix.TH
      Nix.Thunk
      Nix.Type.Assumption
      Nix.Type.Env
      Nix.Type.Infer
      Nix.Type.Type
      Nix.Utils
      Nix.Value
      Nix.XML
  other-modules:
      Paths_hnix
  hs-source-dirs:
      src
  ghc-options: -Wall
  build-depends:
      aeson
    , array >=0.4 && <0.6
    , base >=4.9 && <5
    , binary
    , bytestring
    , containers
    , data-fix
    , deepseq >=1.4.2 && <1.5
    , dependent-sum
    , deriving-compat >=0.3 && <0.6
    , directory
    , exceptions
    , filepath
    , free
    , hashing
    , http-client
    , http-client-tls
    , http-types
    , interpolate
    , lens-family-th
    , logict
    , megaparsec >=7.0 && <7.1
    , monadlist
    , mtl
    , optparse-applicative
    , parser-combinators
    , prettyprinter
    , process
    , ref-tf
    , regex-tdfa
    , regex-tdfa-text
    , scientific
    , semigroups >=0.18 && <0.19
    , split
    , syb
    , template-haskell
    , text
    , these
    , time
    , transformers
    , unix
    , unordered-containers >=0.2.9 && <0.3
    , vector
    , xml
  if flag(optimize)
    ghc-options: -fexpose-all-unfoldings -fspecialise-aggressively -O2
  if flag(tracing)
    cpp-options: -DENABLE_TRACING=1
  if os(linux) && impl(ghc >= 8.2) && impl(ghc < 8.3)
    build-depends:
        compact
  if !impl(ghcjs)
    build-depends:
        base16-bytestring
      , cryptohash-md5
      , cryptohash-sha1
      , cryptohash-sha256
      , cryptohash-sha512
      , serialise
  if impl(ghc < 8.1)
    build-depends:
        lens-family ==1.2.1
      , lens-family-core ==1.2.1
  else
    build-depends:
        lens-family >=1.2.2
      , lens-family-core >=1.2.2
  -- if impl(ghc < 8.4.0) && !flag(profiling)
  --   build-depends:
  --       ghc-datasize
  if impl(ghcjs)
    build-depends:
        hashable >=1.2.4 && <1.3
  else
    exposed-modules:
        Nix.Options.Parser
    build-depends:
        hashable >=1.2.5 && <1.3
      , haskeline
      , pretty-show
  default-language: Haskell2010

executable hnix
  main-is: Main.hs
  other-modules:
      Repl
      Paths_hnix
  hs-source-dirs:
      main
  ghc-options: -Wall -rtsopts
  build-depends:
      aeson
    , base >=4.9 && <5
    , bytestring
    , containers
    , data-fix
    , deepseq >=1.4.2 && <1.5
    , exceptions
    , filepath
    , hashing
    , haskeline
    , hnix
    , mtl
    , optparse-applicative
    , pretty-show
    , prettyprinter
    , repline
    , template-haskell
    , text
    , time
    , transformers
    , unordered-containers >=0.2.9 && <0.3
  if flag(optimize)
    ghc-options: -fexpose-all-unfoldings -fspecialise-aggressively -O2
  if flag(tracing)
    cpp-options: -DENABLE_TRACING=1
  if os(linux) && impl(ghc >= 8.2) && impl(ghc < 8.3)
    build-depends:
        compact
  if !impl(ghcjs)
    build-depends:
        base16-bytestring
      , cryptohash-md5
      , cryptohash-sha1
      , cryptohash-sha256
      , cryptohash-sha512
      , serialise
  if impl(ghcjs)
    buildable: False
  else
    buildable: True
  default-language: Haskell2010

test-suite hnix-tests
  type: exitcode-stdio-1.0
  main-is: Main.hs
  other-modules:
      EvalTests
      NixLanguageTests
      ParserTests
      PrettyParseTests
      PrettyTests
      ReduceExprTests
      TestCommon
      Paths_hnix
  hs-source-dirs:
      tests
  ghc-options: -Wall -threaded
  build-depends:
      Diff
    , Glob
    , base >=4.9 && <5
    , bytestring
    , containers
    , data-fix
    , deepseq >=1.4.2 && <1.5
    , dependent-sum
    , directory
    , exceptions
    , filepath
    , generic-random
    , hashing
    , hedgehog
    , hnix
    , interpolate
    , megaparsec >=7.0 && <7.1
    , mtl
    , optparse-applicative
    , pretty-show
    , prettyprinter
    , process
    , split
    , tasty
    , tasty-hedgehog
    , tasty-hunit
    , tasty-quickcheck
    , tasty-th
    , template-haskell
    , text
    , time
    , transformers
    , unix
    , unordered-containers >=0.2.9 && <0.3
  if flag(optimize)
    ghc-options: -fexpose-all-unfoldings -fspecialise-aggressively -O2
  if flag(tracing)
    cpp-options: -DENABLE_TRACING=1
  if os(linux) && impl(ghc >= 8.2) && impl(ghc < 8.3)
    build-depends:
        compact
  if !impl(ghcjs)
    build-depends:
        base16-bytestring
      , cryptohash-md5
      , cryptohash-sha1
      , cryptohash-sha256
      , cryptohash-sha512
      , serialise
  if impl(ghcjs)
    buildable: False
  else
    buildable: True
  default-language: Haskell2010
  build-tool-depends: hspec-discover:hspec-discover == 2.*

benchmark hnix-benchmarks
  type: exitcode-stdio-1.0
  main-is: Main.hs
  other-modules:
      ParserBench
      Paths_hnix
  hs-source-dirs:
      benchmarks
  ghc-options: -Wall
  build-depends:
      base >=4.9 && <5
    , bytestring
    , containers
    , criterion
    , data-fix
    , deepseq >=1.4.2 && <1.5
    , exceptions
    , filepath
    , hashing
    , hnix
    , mtl
    , optparse-applicative
    , template-haskell
    , text
    , time
    , transformers
    , unordered-containers >=0.2.9 && <0.3
  if flag(optimize)
    ghc-options: -fexpose-all-unfoldings -fspecialise-aggressively -O2
  if flag(tracing)
    cpp-options: -DENABLE_TRACING=1
  if os(linux) && impl(ghc >= 8.2) && impl(ghc < 8.3)
    build-depends:
        compact
  if !impl(ghcjs)
    build-depends:
        base16-bytestring
      , cryptohash-md5
      , cryptohash-sha1
      , cryptohash-sha256
      , cryptohash-sha512
      , serialise
  if impl(ghcjs)
    buildable: False
  else
    buildable: True
  default-language: Haskell2010<|MERGE_RESOLUTION|>--- conflicted
+++ resolved
@@ -1,13 +1,3 @@
-<<<<<<< HEAD
--- This file has been generated from package.yaml by hpack version 0.28.2.
---
--- see: https://github.com/sol/hpack
---
--- hash: d6ddd115698a11c74ef8507fa6e00df1f8888a254bed435e6a75b154a4906cb3
-
-cabal-version:  >= 1.10
-=======
->>>>>>> 20594df8
 name:           hnix
 version:        0.5.2
 synopsis:       Haskell implementation of the Nix language
