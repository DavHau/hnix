--- conflicted
+++ resolved
@@ -2,11 +2,7 @@
 --
 -- see: https://github.com/sol/hpack
 --
-<<<<<<< HEAD
--- hash: ee15abd2881ed4220e92355a685896317f421697cd97d7b5d384ec57662c8d44
-=======
 -- hash: ba0f61f8a049f6970ff03fd924cfed6fc1251eceb90547c1be8051226c453632
->>>>>>> 4fffd514
 
 name:           hnix
 version:        0.5.2
@@ -465,7 +461,6 @@
       Nix.Expr.Types.Annotated
       Nix.Frames
       Nix.Lint
-      Nix.NixString
       Nix.Normal
       Nix.Options
       Nix.Parser
