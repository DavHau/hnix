--- conflicted
+++ resolved
@@ -501,25 +501,11 @@
     , deepseq >=1.4.2 && <1.5
     , dependent-sum >= 0.4 && < 0.5
     , deriving-compat >=0.3 && <0.6
-<<<<<<< HEAD
-    , directory
-    , exceptions
-    , filepath
-    , free
-    , ghc-prim
-    , hashing
-    , hnix-store-core
-    , http-client
-    , http-client-tls
-    , http-types
-    , interpolate
-    , lens-family-th
-    , logict
-=======
     , directory >= 1.3.1 && < 1.4
     , exceptions >= 0.10.0 && < 0.11
     , filepath >= 1.4.2 && < 1.5
     , free >= 5.1 && < 5.2
+    , ghc-prim >= 0.5.3 && < 0.6
     , hashing >= 0.1.0 && < 0.2
     , hnix-store-core >= 0.1.0 && < 0.2
     , http-client >= 0.5.14 && < 0.6
@@ -528,7 +514,6 @@
     , interpolate >= 0.2.0 && < 0.3
     , lens-family-th >= 0.5.0 && < 0.6
     , logict >= 0.6.0 && < 0.7
->>>>>>> 888a21af
     , megaparsec >=7.0 && <7.1
     , monad-control >= 1.0.2 && < 1.1
     , monadlist >= 0.0.2 && < 0.1
