--- conflicted
+++ resolved
@@ -2,11 +2,7 @@
 --
 -- see: https://github.com/sol/hpack
 --
-<<<<<<< HEAD
--- hash: 0e0438f43eaffbbd952e85bc24499b40e17f276ec7488f3a483e7d848ea1075d
-=======
--- hash: b1520c3cc7c409e4c172b14158f72de30a59786bd55cf6d3da2c294cf8120b7a
->>>>>>> bf57d2d6
+-- hash: 07b6631da5bfe4929607211146ef8fdde38ea28d4aece34188af8e33d0287e5e
 
 name:           hnix
 version:        0.5.2
