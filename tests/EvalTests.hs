--- conflicted
+++ resolved
@@ -354,14 +354,13 @@
       })
     |]
 
-<<<<<<< HEAD
 -- Regression test for #373
 case_regression_373 :: Assertion
 case_regression_373 = do
   freeVarsEqual "{ inherit a; }" ["a"]
   freeVarsEqual "rec {inherit a; }" ["a"]
   freeVarsEqual "let inherit a; in { }" ["a"]
-=======
+
 case_empty_string_equal_null_is_false =
   constantEqualText "false" "\"\" == null"
 
@@ -373,7 +372,6 @@
 
 case_null_equal_not_empty_string_is_true =
   constantEqualText "true" "null != \"\""
->>>>>>> 2447e7e0
 
 -----------------------
 
