--- conflicted
+++ resolved
@@ -162,11 +162,8 @@
     , add  Normal   "listToAttrs"                listToAttrs
     , add2 TopLevel "map"                        map_
     , add2 Normal   "match"                      match_
-<<<<<<< HEAD
+    , add2 Normal   "mul"                        mul_
     , add0 Normal   "null"                       (return $ nvConstant NNull)
-=======
-    , add2 Normal   "mul"                        mul_
->>>>>>> 70acb778
     , add  Normal   "parseDrvName"               parseDrvName
     , add2 Normal   "partition"                  partition_
     , add  Normal   "pathExists"                 pathExists_
