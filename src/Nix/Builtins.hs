--- conflicted
+++ resolved
@@ -297,12 +297,7 @@
                    nvStr (makeNixStringWithoutContext $ Text.pack (fromMaybe "" mn))) ]) : rest
 
 toString :: MonadNix e m => m (NValue m) -> m (NValue m)
-<<<<<<< HEAD
-toString str =
-    str >>= normalForm >>= valueText False >>= toNix @NixString
-=======
-toString str = str >>= coerceToString False >>= toNix . Text.pack
->>>>>>> 4fffd514
+toString str = str >>= coerceToString False >>= toNix @NixString . Text.pack
 
 hasAttr :: forall e m. MonadNix e m => m (NValue m) -> m (NValue m) -> m (NValue m)
 hasAttr x y =
@@ -320,41 +315,19 @@
 hasContext =
     toNix . not . null . stringContextOnly  <=< fromValue
 
-<<<<<<< HEAD
-getAttr :: MonadNix e m => m (NValue m) -> m (NValue m) -> m (NValue m)
-getAttr x y = x >>= \x' -> y >>= \y' -> case (x', y') of
-    (NVStr ns, NVSet aset _) -> 
-       case stringNoContext ns of
-        Just key -> attrsetGet key aset >>= force'
-        Nothing -> throwError $ ErrorCall $ "Invalid NixString for builtin.getAttr: "
-                 ++ show (ns, aset) 
-    (x, y) -> throwError $ ErrorCall $ "Invalid types for builtin.getAttr: "
-                 ++ show (x, y)
-=======
 getAttr :: forall e m. MonadNix e m => m (NValue m) -> m (NValue m) -> m (NValue m)
 getAttr x y =
     fromValue @Text x >>= \key ->
     fromValue @(AttrSet (NThunk m), AttrSet SourcePos) y >>= \(aset, _) ->
         attrsetGet key aset >>= force'
->>>>>>> 4fffd514
 
 unsafeGetAttrPos :: forall e m. MonadNix e m
                  => m (NValue m) -> m (NValue m) -> m (NValue m)
 unsafeGetAttrPos x y = x >>= \x' -> y >>= \y' -> case (x', y') of
-<<<<<<< HEAD
-    (NVStr ns, NVSet _ apos) -> 
-       case stringNoContext ns of
-         Just key -> case M.lookup key apos of
-                       Nothing -> pure $ nvConstant NNull
-                       Just delta -> toValue delta
-         Nothing -> throwError $ ErrorCall $ "Invalid NixString for unsafeGetAttrPos " ++ show apos
-    (x, y) -> throwError $ ErrorCall $ "Invalid types for builtin.unsafeGetAttrPos: "
-=======
-    (NVStr key _, NVSet _ apos) -> case M.lookup key apos of
+    (NVStr ns _, NVSet _ apos) -> case M.lookup (stringIntentionallyDropContext key) apos of
         Nothing -> pure $ nvConstant NNull
         Just delta -> toValue delta
     (x, y) -> throwError $ ErrorCall $ "Invalid types for builtins.unsafeGetAttrPos: "
->>>>>>> 4fffd514
                  ++ show (x, y)
 
 -- This function is a bit special in that it doesn't care about the contents
@@ -900,8 +873,8 @@
     aset >>= \aset' ->
     filePath >>= \filePath' ->
     case (aset', filePath') of
-      (NVList x, NVStr name _) -> do
-          mres <- findPath x (Text.unpack name)
+      (NVList x, NVStr ns) -> do
+          mres <- findPath x (Text.unpack (stringIntentionallyDropContext ns))
           pure $ nvPath mres
       (NVList _, y)  -> throwError $ ErrorCall $ "expected a string, got " ++ show y
       (x, NVStr _ _) -> throwError $ ErrorCall $ "expected a list, got " ++ show x
@@ -953,12 +926,7 @@
         NFloat _ -> "float"
         NBool _  -> "bool"
         NNull    -> "null"
-<<<<<<< HEAD
-        NUri _   -> "string"
-    NVStr _       -> "string"
-=======
-    NVStr _ _     -> "string"
->>>>>>> 4fffd514
+    NVStr _     -> "string"
     NVList _      -> "list"
     NVSet _ _     -> "set"
     NVClosure {}  -> "lambda"
@@ -1003,12 +971,7 @@
  where
     go :: Maybe (NThunk m) -> NValue m -> m (NValue m)
     go msha = \case
-<<<<<<< HEAD
         NVStr ns -> fetch (stringIntentionallyDropContext ns) msha
-        NVConstant (NUri uri) -> fetch uri msha
-=======
-        NVStr uri _ -> fetch uri msha
->>>>>>> 4fffd514
         v -> throwError $ ErrorCall $
                 "builtins.fetchTarball: Expected URI or string, got " ++ show v
 
@@ -1042,12 +1005,7 @@
  where
     go :: Maybe (NThunk m) -> NValue m -> m (NValue m)
     go _msha = \case
-<<<<<<< HEAD
         NVStr ns -> getURL (stringIntentionallyDropContext ns) -- msha
-        NVConstant (NUri uri) -> getURL uri -- msha
-=======
-        NVStr uri _ -> getURL uri -- msha
->>>>>>> 4fffd514
         v -> throwError $ ErrorCall $
                  "builtins.fetchurl: Expected URI or string, got " ++ show v
 
