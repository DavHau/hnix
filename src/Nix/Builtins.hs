--- conflicted
+++ resolved
@@ -158,20 +158,9 @@
     , add  Normal   "length"                     length_
     , add2 Normal   "lessThan"                   lessThan
     , add  Normal   "listToAttrs"                listToAttrs
-<<<<<<< HEAD
-    , add2 Normal   "intersectAttrs"             intersectAttrs
-    , add  Normal   "functionArgs"               functionArgs
-    , add  Normal   "genericClosure"             genericClosure
-    , add' Normal   "hashString"                 hashString
-    , add  Normal   "readFile"                   readFile_
-    , add  Normal   "readDir"                    readDir_
-    , add  Normal   "toXML"                      toXML_
-    , add  Normal   "typeOf"                     typeOf
-=======
     , add2 TopLevel "map"                        map_
     , add2 Normal   "match"                      match_
     , add  Normal   "parseDrvName"               parseDrvName
->>>>>>> 6946e713
     , add2 Normal   "partition"                  partition_
     , add  Normal   "pathExists"                 pathExists_
     , add  Normal   "readDir"                    readDir_
@@ -581,37 +570,8 @@
     v -> throwError @String $ "builtins.functionArgs: expected function, got "
             ++ show v
 
-<<<<<<< HEAD
-genericClosure :: MonadBuiltins e m => NThunk m -> m (NValue m)
-genericClosure set = force set $ fromValue >=> \case
-    NVSet attrs sourcePos -> do
-      startSet <- fromMaybe (throwError $ "attribute 'startSet'' required") $ M.lookup "startSet" attrs
-      workSet <- force startSet $ \case
-        NVList a:as -> return (toNix a,toNix as)
-        v -> throwError $ "builtins.genericClosure: expected a list, got " ++ show v
-      operator <- fromMaybe (throwError $ "attribute 'operator' required") $ M.lookup "operator" attrs
-      return $ foldl'_ operator workSet startSet
-    v -> throwError $ "builtins.functionArgs: expected function, got " ++ show v
-
-   --      force set $ \case
-   --  NVSet attrs sourcePos -> do
-   --    startSet <- fromMaybe (throwError $ "attribute 'startSet'' required") $ M.lookup "startSet" attrs
-   --    workSet <- force startSet $ \case
-   --      NVList sSet -> return sSet
-   --      v -> throwError $ "builtins.genericClosure: expected a list, got " ++ show v
-   --    operator <- fromMaybe (throwError $ "attribute 'operator' required") $ M.lookup "operator" attrs
-   --    NVList <$> map_ operator workSet
-
-toPath :: MonadBuiltins e m => NThunk m -> m (NValue m)
-toPath = flip force $ \case
-    NVStr p@(Text.uncons -> Just ('/', _)) _ ->
-        return $ NVPath (Text.unpack p)
-    v@(NVPath _) -> return v
-    v -> throwError $ "builtins.toPath: expected string, got " ++ show v
-=======
 toPath :: MonadNix e m => m (NValue m) -> m (NValue m)
 toPath = fromValue @Path >=> toNix @Path
->>>>>>> 6946e713
 
 pathExists_ :: MonadNix e m => m (NValue m) -> m (NValue m)
 pathExists_ path = path >>= \case
