{-# LANGUAGE ConstraintKinds #-}
{-# LANGUAGE DefaultSignatures #-}
{-# LANGUAGE FlexibleContexts #-}
{-# LANGUAGE GADTs #-}
{-# LANGUAGE OverloadedStrings #-}
{-# LANGUAGE ScopedTypeVariables #-}
{-# LANGUAGE TypeApplications #-}
{-# LANGUAGE TypeFamilies #-}
{-# LANGUAGE TypeOperators #-}
{-# LANGUAGE ViewPatterns #-}

module Nix.Render where

import           Prelude hiding (readFile)

import           Control.Monad.Trans
import           Data.ByteString (ByteString)
import qualified Data.ByteString as BS
<<<<<<< HEAD
import           Data.List.NonEmpty (NonEmpty((:|)))
=======
>>>>>>> 20594df8
import qualified Data.Set as Set
import qualified Data.Text as T
import qualified Data.Text.Encoding as T
import           Data.Text.Prettyprint.Doc
import           Data.Void
import           Debug.Trace
import           Nix.Expr.Types.Annotated
<<<<<<< HEAD
import qualified System.Posix.Files as S
import qualified System.Directory as S
=======
import qualified System.Directory as S
import qualified System.Posix.Files as S
>>>>>>> 20594df8
import           Text.Megaparsec.Error
import           Text.Megaparsec.Pos

class Monad m => MonadFile m where
    readFile :: FilePath -> m ByteString
    default readFile :: (MonadTrans t, MonadFile m', m ~ t m') => FilePath -> m ByteString
    readFile = lift . readFile
    listDirectory :: FilePath -> m [FilePath]
    default listDirectory :: (MonadTrans t, MonadFile m', m ~ t m') => FilePath -> m [FilePath]
    listDirectory = lift . listDirectory
    getCurrentDirectory :: m FilePath
    default getCurrentDirectory :: (MonadTrans t, MonadFile m', m ~ t m') => m FilePath
    getCurrentDirectory = lift getCurrentDirectory
    canonicalizePath :: FilePath -> m FilePath
    default canonicalizePath :: (MonadTrans t, MonadFile m', m ~ t m') => FilePath -> m FilePath
    canonicalizePath = lift . canonicalizePath
    getHomeDirectory :: m FilePath
    default getHomeDirectory :: (MonadTrans t, MonadFile m', m ~ t m') => m FilePath
    getHomeDirectory = lift getHomeDirectory
    doesPathExist :: FilePath -> m Bool
    default doesPathExist :: (MonadTrans t, MonadFile m', m ~ t m') => FilePath -> m Bool
    doesPathExist = lift . doesPathExist
    doesFileExist :: FilePath -> m Bool
    default doesFileExist :: (MonadTrans t, MonadFile m', m ~ t m') => FilePath -> m Bool
    doesFileExist = lift . doesFileExist
    doesDirectoryExist :: FilePath -> m Bool
    default doesDirectoryExist :: (MonadTrans t, MonadFile m', m ~ t m') => FilePath -> m Bool
    doesDirectoryExist = lift . doesDirectoryExist
    getSymbolicLinkStatus :: FilePath -> m S.FileStatus
    default getSymbolicLinkStatus :: (MonadTrans t, MonadFile m', m ~ t m') => FilePath -> m S.FileStatus
    getSymbolicLinkStatus = lift . getSymbolicLinkStatus

instance MonadFile IO where
    readFile = BS.readFile
    listDirectory = S.listDirectory
    getCurrentDirectory = S.getCurrentDirectory
    canonicalizePath = S.canonicalizePath
    getHomeDirectory = S.getHomeDirectory
    doesPathExist = S.doesPathExist
    doesFileExist = S.doesFileExist
    doesDirectoryExist = S.doesDirectoryExist
    getSymbolicLinkStatus = S.getSymbolicLinkStatus

posAndMsg :: SourcePos -> Doc a -> ParseError s Void
posAndMsg (SourcePos _ lineNo _) msg =
    FancyError (unPos lineNo)
        (Set.fromList [ErrorFail (show msg) :: ErrorFancy Void])

renderLocation :: MonadFile m => SrcSpan -> Doc a -> m (Doc a)
renderLocation (SrcSpan (SourcePos file begLine begCol)
                        (SourcePos file' endLine endCol)) msg
    | file /= "<string>" && file == file' = do
    exist <- doesFileExist file
    if exist
        then do
            txt <- sourceContext file begLine begCol endLine endCol msg
            return $ vsep
              [ "In file " <> errorContext file begLine begCol endLine endCol <> ":"
              , txt
              ]
        else return msg
renderLocation (SrcSpan beg end) msg =
    fail $ "Don't know how to render range from " ++ show beg ++ " to " ++ show end
      ++ " for error: " ++ show msg

errorContext :: FilePath -> Pos -> Pos -> Pos -> Pos -> Doc a
errorContext path bl bc _el _ec =
    pretty path <> ":" <> pretty (unPos bl) <> ":" <> pretty (unPos bc)

sourceContext :: MonadFile m => FilePath -> Pos -> Pos -> Pos -> Pos -> Doc a -> m (Doc a)
sourceContext path (unPos -> begLine) (unPos -> begCol)
                   (unPos -> endLine) (unPos -> endCol) msg = do
    traceM $ "Taking lines from " ++ path
    traceM $ "begLine = " ++ show begLine
    traceM $ "begCol  = " ++ show begCol
    traceM $ "endLine = " ++ show endLine
    traceM $ "endCol  = " ++ show endCol
    traceM $ "msg     = " ++ show msg
    ls <- take (endLine - begLine)
        . drop (pred begLine)
        . T.lines
        . T.decodeUtf8
        <$> readFile path
    pure $ vsep $ map pretty ls<|MERGE_RESOLUTION|>--- conflicted
+++ resolved
@@ -16,10 +16,6 @@
 import           Control.Monad.Trans
 import           Data.ByteString (ByteString)
 import qualified Data.ByteString as BS
-<<<<<<< HEAD
-import           Data.List.NonEmpty (NonEmpty((:|)))
-=======
->>>>>>> 20594df8
 import qualified Data.Set as Set
 import qualified Data.Text as T
 import qualified Data.Text.Encoding as T
@@ -27,13 +23,8 @@
 import           Data.Void
 import           Debug.Trace
 import           Nix.Expr.Types.Annotated
-<<<<<<< HEAD
-import qualified System.Posix.Files as S
-import qualified System.Directory as S
-=======
 import qualified System.Directory as S
 import qualified System.Posix.Files as S
->>>>>>> 20594df8
 import           Text.Megaparsec.Error
 import           Text.Megaparsec.Pos
 
