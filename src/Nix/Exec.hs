--- conflicted
+++ resolved
@@ -185,11 +185,13 @@
         span  <- currentPos
         pure $ nvConstantP (Provenance scope (NConstant_ span c)) c
 
-    evalString ns = do
-        scope <- currentScopes
-        span  <- currentPos
-        pure $ nvStrP (Provenance scope
-                           (NStr_ span (DoubleQuoted [Plain (stringIntentionallyDropContext ns)]))) ns
+    evalString = assembleString >=> \case
+        Just (s, c) -> do
+            scope <- currentScopes
+            span  <- currentPos
+            pure $ nvStrP (Provenance scope
+                           (NStr_ span (DoubleQuoted [Plain s]))) s c
+        Nothing -> nverr $ ErrorCall "Failed to assemble string"
 
     evalLiteralPath p = do
         scope <- currentScopes
@@ -329,8 +331,8 @@
              NBool l, NBool r) -> toBool $ not l || r
             _                  -> nverr $ ErrorCall $ unsupportedTypes lval rval
 
-        (NVStr ls, NVStr rs) -> case op of
-            NPlus -> pure $ bin nvStrP (ls `mappend` rs)
+        (NVStr ls lc, NVStr rs rc) -> case op of
+            NPlus -> pure $ bin nvStrP (ls `mappend` rs) (lc `mappend` rc)
             NEq   -> toBool =<< valueEq lval rval
             NNEq  -> toBool . not =<< valueEq lval rval
             NLt   -> toBool $ ls <  rs
@@ -367,15 +369,15 @@
             NNEq    -> toBool . not =<< valueEq (nvSet M.empty M.empty) rval
             _       -> nverr $ ErrorCall $ unsupportedTypes lval rval
 
-        (ls@NVSet {}, NVStr rs rc) -> case op of
-            NPlus   -> (\ls -> bin nvStrP (Text.pack ls `mappend` rs) rc)
+        (ls@NVSet {}, NVStr rs) -> case op of
+            NPlus   -> (\lx -> bin nvStrP (modifyNixContents (Text.pack lx `mappend`) rs))
                 <$> coerceToString False ls
             NEq     -> toBool =<< valueEq lval rval
             NNEq    -> toBool . not =<< valueEq lval rval
             _       -> nverr $ ErrorCall $ unsupportedTypes lval rval
 
-        (NVStr ls lc, rs@NVSet {}) -> case op of
-            NPlus   -> (\rs -> bin nvStrP (ls `mappend` Text.pack rs) lc)
+        (NVStr ls, rs@NVSet {}) -> case op of
+            NPlus   -> (\rx -> bin nvStrP (modifyNixContents (`mappend` Text.pack rx) ls))
                 <$> coerceToString False rs
             NEq     -> toBool =<< valueEq lval rval
             NNEq    -> toBool . not =<< valueEq lval rval
@@ -402,9 +404,7 @@
         (NVPath p, NVStr ns) -> case op of
             NEq   -> toBool $ Just p == fmap Text.unpack (stringNoContext ns)
             NNEq  -> toBool $ Just p /= fmap Text.unpack (stringNoContext ns)
-            NPlus -> case stringNoContext ns of 
-                       Just s -> bin nvPathP <$> makeAbsolutePath (p `mappend` Text.unpack s)
-                       Nothing -> nverr $ ErrorCall $ unsupportedTypes lval rval 
+            NPlus -> bin nvPathP <$> makeAbsolutePath (p `mappend` Text.unpack (stringIntentionallyDropContext ns))
             _     -> nverr $ ErrorCall $ unsupportedTypes lval rval
 
         (NVPath ls, NVPath rs) -> case op of
@@ -450,16 +450,10 @@
         NVConstant (NFloat n) -> pure $ show n
         NVConstant NNull      -> pure ""
 
-<<<<<<< HEAD
-    NVStr ns -> pure $ Text.unpack $ stringIntentionallyDropContext ns
-    NVPath p  -> unStorePath <$> addPath p
-    NVList l  -> unwords <$> traverse (`force` coerceToString) l
-=======
-        NVStr t _ -> pure $ Text.unpack t
+        NVStr ns _ -> pure $ Text.unpack (stringIntentionallyDropContext ns)
         NVPath p  | copyToStore -> unStorePath <$> addPath p
                   | otherwise   -> pure p
         NVList l  -> unwords <$> traverse (`force` go) l
->>>>>>> 4fffd514
 
         v@(NVSet s _) | Just p <- M.lookup "__toString" s ->
             force p $ (`callFunc` pure v) >=> go
