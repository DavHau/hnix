--- conflicted
+++ resolved
@@ -46,10 +46,6 @@
 import qualified Data.List.NonEmpty as NE
 import           Data.List.Split
 import           Data.Maybe (maybeToList)
-<<<<<<< HEAD
-import           Data.Semigroup
-=======
->>>>>>> bf57d2d6
 import           Data.Text (Text)
 import qualified Data.Text as Text
 import           Data.Text.Prettyprint.Doc
@@ -75,15 +71,6 @@
 import           System.Console.Haskeline.MonadException hiding (catch)
 #endif
 import           System.FilePath
-<<<<<<< HEAD
-import qualified System.Info
-import           System.IO.Error
-import           System.Posix.Files
-import           System.Process (readProcessWithExitCode)
-=======
-import           Text.PrettyPrint.ANSI.Leijen (text)
-import qualified Text.PrettyPrint.ANSI.Leijen as P
->>>>>>> bf57d2d6
 #ifdef MIN_VERSION_pretty_show
 import qualified Text.Show.Pretty as PS
 #endif
@@ -738,19 +725,11 @@
                     then pretty $ show (void x)
 #endif
                     else prettyNix (Fix (Fix (NSym "?") <$ x))
-<<<<<<< HEAD
                 msg x = pretty ("eval: " ++ replicate depth ' ') <> x
             loc <- renderLocation span (msg rendered <> " ...\n")
-            liftIO $ putStr $ show loc
-            res <- k v'
-            liftIO $ print $ msg rendered <> " ...done"
-=======
-                msg x = text ("eval: " ++ replicate depth ' ') <> x
-            loc <- renderLocation span (msg rendered <> text " ...\n")
             putStr $ show loc
             res <- k v'
-            print $ msg rendered <> text " ...done"
->>>>>>> bf57d2d6
+            print $ msg rendered <> " ...done"
             return res
 
 evalExprLoc :: forall e m. (MonadNix e m, Has e Options)
