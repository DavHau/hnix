--- conflicted
+++ resolved
@@ -178,21 +178,11 @@
         span  <- currentPos
         pure $ nvConstantP (Provenance scope (NConstant_ span c)) c
 
-<<<<<<< HEAD
     evalString ns@(NixString s _) = do
         scope <- currentScopes
         span  <- currentPos
         pure $ nvStrPNS (Provenance scope
                            (NStr_ span (DoubleQuoted [Plain s]))) ns
-=======
-    evalString = assembleString >=> \case
-        Just (s, c) -> do
-            scope <- currentScopes
-            span  <- currentPos
-            pure $ nvStrP (Provenance scope
-                           (NStr_ span (DoubleQuoted [Plain s]))) s c
-        Nothing -> nverr $ ErrorCall "Failed to assemble string"
->>>>>>> 90a42c3c
 
     evalLiteralPath p = do
         scope <- currentScopes
