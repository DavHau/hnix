--- conflicted
+++ resolved
@@ -38,12 +38,8 @@
 
 import           Control.Monad.Writer
 import           Data.Functor.Identity
-<<<<<<< HEAD
+import qualified Data.HashMap.Lazy             as M
 import qualified Data.HashSet                  as S
-=======
-import qualified Data.HashMap.Lazy as M
-import qualified Data.HashSet as S
->>>>>>> bda79c98
 import           Data.Hashable
 import           Data.Text                      ( Text )
 import qualified Data.Text                     as Text
