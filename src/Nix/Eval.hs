--- conflicted
+++ resolved
@@ -45,7 +45,7 @@
     evaledSym       :: Text -> v -> m v
     evalCurPos      :: m v
     evalConstant    :: NAtom -> m v
-    evalString      :: NixString -> m v
+    evalString      :: NString (m v) -> m v
     evalLiteralPath :: FilePath -> m v
     evalEnvPath     :: FilePath -> m v
     evalUnary       :: NUnaryOp -> v -> m v
@@ -102,21 +102,11 @@
 eval (NSym var) =
     lookupVar var >>= maybe (freeVariable var) (force ?? evaledSym var)
 
-<<<<<<< HEAD
-eval (NConstant x)          = evalConstant x
-eval (NStr str)             = assembleString str >>= \case
-                                Nothing -> evalError @v $ ErrorCall "failed to evaluate string"
-                                Just e -> evalString e
-eval (NLiteralPath p)       = evalLiteralPath p
-eval (NEnvPath p)           = evalEnvPath p
-eval (NUnary op arg)        = evalUnary op =<< arg
-=======
 eval (NConstant x)    = evalConstant x
 eval (NStr str)       = evalString str
 eval (NLiteralPath p) = evalLiteralPath p
 eval (NEnvPath p)     = evalEnvPath p
 eval (NUnary op arg)  = evalUnary op =<< arg
->>>>>>> 4fffd514
 
 eval (NBinary NApp fun arg) = do
     scope <- currentScopes @_ @t
@@ -297,67 +287,6 @@
     extract s path
   where
     extract x path@(k:|ks) = fromValueMay x >>= \case
-<<<<<<< HEAD
-        Just (s :: AttrSet t, p :: AttrSet SourcePos) ->
-            case M.lookup k s of
-                Just t -> do
-                    traceM $ "Forcing value at selector " ++ Text.unpack k
-                    case ks of
-                        []   -> pure $ Right $ force t pure
-                        y:ys -> force t $ extract ?? (y:|ys)
-                Nothing ->
-                    Left . (, path) <$> toValue (s, p)
-        Nothing ->
-            return $ Left (x, path)
-
-evalSelector :: (MonadEval v m, FromValue NixString m v)
-             => Bool -> NAttrPath (m v) -> m (NonEmpty Text)
-evalSelector allowDynamic binds =
-    NE.map fst <$> traverse (evalGetterKeyName allowDynamic) binds
-
--- | Evaluate a component of an attribute path in a context where we are
--- *retrieving* a value
-evalGetterKeyName :: (MonadEval v m, FromValue NixString m v)
-                  => Bool -> NKeyName (m v) -> m (Text, Maybe SourcePos)
-evalGetterKeyName canBeDynamic
-    | canBeDynamic = evalKeyNameDynamicNotNull
-    | otherwise    = evalKeyNameStatic
-
-evalKeyNameStatic :: forall v m. MonadEval v m
-                  => NKeyName (m v) -> m (Text, Maybe SourcePos)
-evalKeyNameStatic = \case
-    StaticKey k p -> pure (k, p)
-    DynamicKey _ ->
-        evalError @v $ ErrorCall "dynamic attribute not allowed in this context"
-
-evalKeyNameDynamicNotNull
-    :: forall v m. (MonadEval v m, FromValue NixString m v)
-    => NKeyName (m v) -> m (Text, Maybe SourcePos)
-evalKeyNameDynamicNotNull = evalKeyNameDynamicNullable >=> \case
-    (Nothing, _) ->
-        evalError @v $ ErrorCall "value is null while a string was expected"
-    (Just k, p) -> pure (k, p)
-
--- | Evaluate a component of an attribute path in a context where we are
--- *binding* a value
-evalSetterKeyName :: (MonadEval v m, FromValue NixString m v)
-                  => Bool -> NKeyName (m v) -> m (Maybe Text, Maybe SourcePos)
-evalSetterKeyName canBeDynamic
-    | canBeDynamic = evalKeyNameDynamicNullable
-    | otherwise    = fmap (first Just) . evalKeyNameStatic
-
--- | Returns Nothing iff the key value is null
-evalKeyNameDynamicNullable
-    :: forall v m. (MonadEval v m, FromValue NixString m v)
-    => NKeyName (m v)
-    -> m (Maybe Text, Maybe SourcePos)
-evalKeyNameDynamicNullable = \case
-    StaticKey k p -> pure (Just k, p)
-    DynamicKey k ->
-        runAntiquoted "\n" assembleString (>>= fromValueMay) k
-            <&> \case Just ns -> (stringNoContext ns, Nothing)
-                      _ -> (Nothing, Nothing)
-=======
         Just (s :: AttrSet t, p :: AttrSet SourcePos)
             | Just t <- M.lookup k s -> case ks of
                 []   -> pure $ Right $ force t pure
@@ -367,7 +296,7 @@
 
 -- | Evaluate a component of an attribute path in a context where we are
 -- *retrieving* a value
-evalGetterKeyName :: forall v m. (MonadEval v m, FromValue (Text, DList Text) m v)
+evalGetterKeyName :: forall v m. (MonadEval v m, FromValue NixString m v)
                   => NKeyName (m v) -> m Text
 evalGetterKeyName = evalSetterKeyName >=> \case
     Just k -> pure k
@@ -375,14 +304,13 @@
 
 -- | Evaluate a component of an attribute path in a context where we are
 -- *binding* a value
-evalSetterKeyName :: (MonadEval v m, FromValue (Text, DList Text) m v)
+evalSetterKeyName :: (MonadEval v m, FromValue NixString m v)
                   => NKeyName (m v) -> m (Maybe Text)
 evalSetterKeyName = \case
     StaticKey  k -> pure (Just k)
     DynamicKey k -> runAntiquoted "\n" assembleString (>>= fromValueMay) k
         <&> \case Just (t, _) -> Just t
                   _ -> Nothing
->>>>>>> 4fffd514
 
 assembleString :: forall v m. (MonadEval v m, FromValue NixString m v)
                => NString (m v) -> m (Maybe NixString)
@@ -390,13 +318,9 @@
     Indented _   parts -> fromParts parts
     DoubleQuoted parts -> fromParts parts
   where
-<<<<<<< HEAD
+    fromParts = fmap (fmap mconcat . sequence) . traverse go
+
     go = runAntiquoted "\n" (pure . Just . makeNixStringWithoutContext) (>>= fromValueMay)
-=======
-    fromParts = fmap (fmap mconcat . sequence) . traverse go
->>>>>>> 4fffd514
-
-    go = runAntiquoted "\n" (pure . Just . (, mempty)) (>>= fromValueMay)
 
 buildArgument :: forall e v t m. MonadNixEval e v t m
               => Params (m v) -> m v -> m (AttrSet t)
