--- conflicted
+++ resolved
@@ -148,12 +148,7 @@
 instance (Convertible e m, MonadEffects m)
       => FromValue Text m (NValueNF m) where
     fromValueMay = \case
-<<<<<<< HEAD
-        Fix (NVConstantF (NUri u)) -> pure $ Just u
         Fix (NVStrF ns) -> pure $ stringNoContext ns
-=======
-        Fix (NVStrF t _) -> pure $ Just t
->>>>>>> 4fffd514
         Fix (NVPathF p) -> Just . Text.pack . unStorePath <$> addPath p
         Fix (NVSetF s _) -> case M.lookup "outPath" s of
             Nothing -> pure Nothing
@@ -166,12 +161,7 @@
 instance (Convertible e m, MonadThunk (NValue m) (NThunk m) m, MonadEffects m)
       => FromValue Text m (NValue m) where
     fromValueMay = \case
-<<<<<<< HEAD
-        NVConstant (NUri u) -> pure $ Just u
         NVStr ns -> pure $ stringNoContext ns
-=======
-        NVStr t _ -> pure $ Just t
->>>>>>> 4fffd514
         NVPath p -> Just . Text.pack . unStorePath <$> addPath p
         NVSet s _ -> case M.lookup "outPath" s of
             Nothing -> pure Nothing
@@ -184,14 +174,8 @@
 instance (Convertible e m, MonadEffects m)
       => FromValue NixString m (NValueNF m) where
     fromValueMay = \case
-<<<<<<< HEAD
-        Fix (NVConstantF (NUri u)) -> pure $ Just (makeNixStringWithoutContext u)
         Fix (NVStrF ns) -> pure $ Just ns
         Fix (NVPathF p) -> Just . makeNixStringWithoutContext . Text.pack . unStorePath <$> addPath p
-=======
-        Fix (NVStrF t d) -> pure $ Just (t, d)
-        Fix (NVPathF p) -> Just . (,mempty) . Text.pack . unStorePath <$> addPath p
->>>>>>> 4fffd514
         Fix (NVSetF s _) -> case M.lookup "outPath" s of
             Nothing -> pure Nothing
             Just p -> fmap makeNixStringWithoutContext <$> fromValueMay @Text p
@@ -203,14 +187,8 @@
 instance (Convertible e m, MonadThunk (NValue m) (NThunk m) m, MonadEffects m)
       => FromValue NixString m (NValue m) where
     fromValueMay = \case
-<<<<<<< HEAD
-        NVConstant (NUri u) -> pure $ Just (makeNixStringWithoutContext u)
         NVStr ns -> pure $ Just ns
         NVPath p -> Just . makeNixStringWithoutContext . Text.pack . unStorePath <$> addPath p
-=======
-        NVStr t d -> pure $ Just (t, d)
-        NVPath p -> Just . (,mempty) . Text.pack . unStorePath <$> addPath p
->>>>>>> 4fffd514
         NVSet s _ -> case M.lookup "outPath" s of
             Nothing -> pure Nothing
             Just p -> fmap makeNixStringWithoutContext <$> fromValueMay @Text p
@@ -344,12 +322,7 @@
             NFloat n -> toJSON n
             NBool b  -> toJSON b
             NNull    -> A.Null
-<<<<<<< HEAD
-            NUri u   -> toJSON u
         Fix (NVStrF ns)      -> pure $ toJSON <$> stringNoContext ns
-=======
-        Fix (NVStrF s _)     -> pure $ Just $ toJSON s
->>>>>>> 4fffd514
         Fix (NVListF l)      -> fmap (A.Array . V.fromList) . sequence
                                   <$> traverse fromValueMay l
         Fix (NVSetF m _)     -> fmap A.Object . sequence <$> traverse fromValueMay m
