--- conflicted
+++ resolved
@@ -204,11 +204,7 @@
           (M.lookup "outPath" s)
       _ -> stub
 
-<<<<<<< HEAD
   fromValue = fromMayToValue $ TString HasContext
-=======
-  fromValue = fromMayToValue $ TString mempty
->>>>>>> 7d031804
 
 instance Convertible e t f m
   => FromValue ByteString m (NValue' t f m (NValue t f m)) where
