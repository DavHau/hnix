{-# LANGUAGE CPP #-}
{-# LANGUAGE DeriveAnyClass #-}
{-# LANGUAGE DeriveDataTypeable #-}
{-# LANGUAGE DeriveFunctor      #-}
{-# LANGUAGE DeriveGeneric #-}
{-# LANGUAGE LambdaCase #-}
{-# LANGUAGE OverloadedStrings #-}

{-# OPTIONS_GHC -fno-warn-name-shadowing #-}
{-# OPTIONS_GHC -Wno-missing-signatures #-}

module Nix.Parser
    ( parseNixFile
    , parseNixFileLoc
    , parseNixText
    , parseNixTextLoc
    , parseFromFileEx
    , Parser
    , parseFromText
    , Result(..)
    , reservedNames
    , OperatorInfo(..)
    , NSpecialOp(..)
    , NAssoc(..)
    , NOperatorDef
    , getUnaryOperator
    , getBinaryOperator
    , getSpecialOperator

    , nixToplevelForm
    , nixExpr
    , nixSet
    , nixBinders
    , nixSelector

    , nixSym
    , nixPath
    , nixString
    , nixUri
    , nixSearchPath
    , nixFloat
    , nixInt
    , nixBool
    , nixNull
    , symbol
    , whiteSpace
    ) where

import           Prelude hiding (readFile)

import           Control.Applicative hiding (many, some)
import           Control.DeepSeq
import           Control.Monad
import           Data.Char (isAlpha, isDigit, isSpace)
import           Data.Data (Data(..))
import           Data.Foldable (concat)
import           Data.Functor
import           Data.Functor.Identity
import           Data.HashSet (HashSet)
import qualified Data.HashSet as HashSet
import           Data.List.NonEmpty (NonEmpty(..))
import qualified Data.List.NonEmpty as NE
import qualified Data.Map as Map
import           Data.Text (Text)
import           Data.Text hiding (map, foldr1, concat, concatMap, zipWith)
<<<<<<< HEAD
import           Data.Text.Prettyprint.Doc (Doc, pretty)
import qualified Data.Text.IO as T
=======
import           Data.Text.Encoding
>>>>>>> bf57d2d6
import           Data.Typeable (Typeable)
import           Data.Void
import           GHC.Generics hiding (Prefix)
import           Nix.Expr hiding (($>))
import           Nix.Render
import           Nix.Strings
import           Text.Megaparsec
import           Text.Megaparsec.Char
import qualified Text.Megaparsec.Char.Lexer as L
import           Text.Megaparsec.Expr

infixl 3 <+>
(<+>) :: MonadPlus m => m a -> m a -> m a
(<+>) = mplus

--------------------------------------------------------------------------------

nixExpr :: Parser NExprLoc
nixExpr = makeExprParser nixTerm $ map (map snd) (nixOperators nixSelector)

antiStart :: Parser Text
antiStart = symbol "${" <?> show ("${" :: String)

nixAntiquoted :: Parser a -> Parser (Antiquoted a NExprLoc)
nixAntiquoted p =
        Antiquoted <$> (antiStart *> nixToplevelForm <* symbol "}")
    <+> Plain <$> p
    <?> "anti-quotation"

selDot :: Parser ()
selDot = try (symbol "." *> notFollowedBy nixPath) <?> "."

nixSelect :: Parser NExprLoc -> Parser NExprLoc
nixSelect term = do
    res <- build
        <$> term
        <*> optional ((,) <$> (selDot *> nixSelector)
                          <*> optional (reserved "or" *> nixTerm))
    continues <- optional $ lookAhead selDot
    case continues of
        Nothing -> pure res
        Just _  -> nixSelect (pure res)
 where
  build :: NExprLoc
        -> Maybe (Ann SrcSpan (NAttrPath NExprLoc), Maybe NExprLoc)
        -> NExprLoc
  build t Nothing = t
  build t (Just (s,o)) = nSelectLoc t s o

nixSelector :: Parser (Ann SrcSpan (NAttrPath NExprLoc))
nixSelector = annotateLocation $ do
    (x:xs) <- keyName `sepBy1` selDot
    return $ x :| xs

nixTerm :: Parser NExprLoc
nixTerm = do
    c <- try $ lookAhead $ satisfy $ \x ->
        pathChar x ||
        x == '(' ||
        x == '{' ||
        x == '[' ||
        x == '<' ||
        x == '/' ||
        x == '"' ||
        x == '\''
    case c of
        '('  -> nixSelect nixParens
        '{'  -> nixSelect nixSet
        '['  -> nixList
        '<'  -> nixSearchPath
        '/'  -> nixPath
        '"'  -> nixString
        '\'' -> nixString
        _    -> msum $
            [ nixSelect nixSet | c == 'r' ] ++
            [ nixPath | pathChar c ] ++
            if isDigit c
            then [ nixFloat
                 , nixInt ]
            else [ nixUri | isAlpha c ] ++
                 [ nixBool | c == 't' || c == 'f' ] ++
                 [ nixNull | c == 'n' ] ++
                 [ nixSelect nixSym ]

nixToplevelForm :: Parser NExprLoc
nixToplevelForm = keywords <+> nixLambda <+> nixExpr
  where
    keywords = nixLet <+> nixIf <+> nixAssert <+> nixWith

nixSym :: Parser NExprLoc
nixSym = annotateLocation1 $ mkSymF <$> identifier

nixInt :: Parser NExprLoc
nixInt = annotateLocation1 (mkIntF <$> integer <?> "integer")

nixFloat :: Parser NExprLoc
nixFloat = annotateLocation1 (try (mkFloatF . realToFrac <$> float) <?> "float")

nixBool :: Parser NExprLoc
nixBool = annotateLocation1 (bool "true" True <+>
                             bool "false" False) <?> "bool" where
  bool str b = mkBoolF b <$ reserved str

nixNull :: Parser NExprLoc
nixNull = annotateLocation1 (mkNullF <$ reserved "null" <?> "null")

nixParens :: Parser NExprLoc
nixParens = parens nixToplevelForm <?> "parens"

nixList :: Parser NExprLoc
nixList = annotateLocation1 (brackets (NList <$> many nixTerm) <?> "list")

pathChar :: Char -> Bool
pathChar x = isAlpha x || isDigit x || x == '.' || x == '_' || x == '-' || x == '+' || x == '~'

slash :: Parser Char
slash = try (char '/' <* notFollowedBy (satisfy (\x -> x == '/' || x == '*' || isSpace x)))
    <?> "slash"

-- | A path surrounded by angle brackets, indicating that it should be
-- looked up in the NIX_PATH environment variable at evaluation.
nixSearchPath :: Parser NExprLoc
nixSearchPath = annotateLocation1
    (mkPathF True <$> try (char '<' *> many (satisfy pathChar <+> slash) <* symbol ">")
         <?> "spath")

pathStr :: Parser FilePath
pathStr = lexeme $ liftM2 (++) (many (satisfy pathChar))
    (Prelude.concat <$> some (liftM2 (:) slash (some (satisfy pathChar))))

nixPath :: Parser NExprLoc
nixPath = annotateLocation1 (try (mkPathF False <$> pathStr) <?> "path")

nixLet :: Parser NExprLoc
nixLet = annotateLocation1 (reserved "let"
    *> (letBody <+> letBinders)
    <?> "let block")
  where
    letBinders = NLet
        <$> nixBinders
        <*> (reserved "in" *> nixToplevelForm)
    -- Let expressions `let {..., body = ...}' are just desugared
    -- into `(rec {..., body = ...}).body'.
    letBody = (\x -> NSelect x (StaticKey "body" :| []) Nothing) <$> aset
    aset = annotateLocation1 $ NRecSet <$> braces nixBinders

nixIf :: Parser NExprLoc
nixIf = annotateLocation1 (NIf
     <$> (reserved "if" *> nixExpr)
     <*> (reserved "then" *> nixToplevelForm)
     <*> (reserved "else" *> nixToplevelForm)
     <?> "if")

nixAssert :: Parser NExprLoc
nixAssert = annotateLocation1 (NAssert
  <$> (reserved "assert" *> nixExpr)
  <*> (semi *> nixToplevelForm)
  <?> "assert")

nixWith :: Parser NExprLoc
nixWith = annotateLocation1 (NWith
  <$> (reserved "with" *> nixToplevelForm)
  <*> (semi *> nixToplevelForm)
  <?> "with")

nixLambda :: Parser NExprLoc
nixLambda = nAbs <$> annotateLocation (try argExpr) <*> nixToplevelForm

nixString :: Parser NExprLoc
nixString = nStr <$> annotateLocation nixString'

nixUri :: Parser NExprLoc
nixUri = annotateLocation1 $ lexeme $ try $ do
    start <- letterChar
    protocol <- many $ satisfy $ \x ->
        isAlpha x || isDigit x || x `elem` ("+-." :: String)
    _ <- string ":"
    address  <- some $ satisfy $ \x ->
        isAlpha x || isDigit x || x `elem` ("%/?:@&=+$,-_.!~*'" :: String)
    return $ NStr $
        DoubleQuoted [Plain $ pack $ start : protocol ++ ':' : address]

nixString' :: Parser (NString NExprLoc)
nixString' = lexeme (doubleQuoted <+> indented <?> "string")
  where
    doubleQuoted :: Parser (NString NExprLoc)
    doubleQuoted = DoubleQuoted . removePlainEmpty . mergePlain
                <$> (doubleQ *> many (stringChar doubleQ (void $ char '\\')
                                                 doubleEscape)
                             <* doubleQ)
                <?> "double quoted string"

    doubleQ = void (char '"')
    doubleEscape = Plain . singleton <$> (char '\\' *> escapeCode)

    indented :: Parser (NString NExprLoc)
    indented = stripIndent
            <$> (indentedQ *> many (stringChar indentedQ indentedQ
                                               indentedEscape)
                           <* indentedQ)
            <?> "indented string"

    indentedQ = void (string "''" <?> "\"''\"")
    indentedEscape = try $ do
        indentedQ
        (Plain <$> ("''" <$ char '\'' <+> "$"  <$ char '$')) <+> do
            _ <- char '\\'
            c <- escapeCode
            pure $ if c == '\n'
                   then EscapedNewline
                   else Plain $ singleton c

    stringChar end escStart esc =
            Antiquoted <$> (antiStart *> nixToplevelForm <* char '}')
        <+> Plain . singleton <$> char '$'
        <+> esc
        <+> Plain . pack <$> some plainChar
     where
       plainChar =
           notFollowedBy (end <+> void (char '$') <+> escStart) *> anyChar

    escapeCode = msum [ c <$ char e | (c,e) <- escapeCodes ] <+> anyChar

-- | Gets all of the arguments for a function.
argExpr :: Parser (Params NExprLoc)
argExpr = msum [atLeft, onlyname, atRight] <* symbol ":" where
  -- An argument not in curly braces. There's some potential ambiguity
  -- in the case of, for example `x:y`. Is it a lambda function `x: y`, or
  -- a URI `x:y`? Nix syntax says it's the latter. So we need to fail if
  -- there's a valid URI parse here.
  onlyname = msum [nixUri >> unexpected (Label ('v' NE.:| "alid uri")),
                     Param <$> identifier]

  -- Parameters named by an identifier on the left (`args @ {x, y}`)
  atLeft = try $ do
    name <- identifier <* symbol "@"
    (variadic, params) <- params
    return $ ParamSet params variadic (Just name)

  -- Parameters named by an identifier on the right, or none (`{x, y} @ args`)
  atRight = do
    (variadic, params) <- params
    name <- optional $ symbol "@" *> identifier
    return $ ParamSet params variadic name

  -- Return the parameters set.
  params = do
    (args, dotdots) <- braces getParams
    return (dotdots, args)

  -- Collects the parameters within curly braces. Returns the parameters and
  -- a boolean indicating if the parameters are variadic.
  getParams :: Parser ([(Text, Maybe NExprLoc)], Bool)
  getParams = go [] where
    -- Attempt to parse `...`. If this succeeds, stop and return True.
    -- Otherwise, attempt to parse an argument, optionally with a
    -- default. If this fails, then return what has been accumulated
    -- so far.
    go acc = ((acc, True) <$ symbol "...") <+> getMore acc
    getMore acc =
      -- Could be nothing, in which just return what we have so far.
      option (acc, False) $ do
        -- Get an argument name and an optional default.
        pair <- liftM2 (,) identifier (optional $ question *> nixToplevelForm)
        -- Either return this, or attempt to get a comma and restart.
        option (acc ++ [pair], False) $ comma >> go (acc ++ [pair])

nixBinders :: Parser [Binding NExprLoc]
nixBinders = (inherit <+> namedVar) `endBy` semi where
  inherit = do
      -- We can't use 'reserved' here because it would consume the whitespace
      -- after the keyword, which is not exactly the semantics of C++ Nix.
      try $ string "inherit" *> lookAhead (void (satisfy reservedEnd))
      p <- getPosition
      x <- whiteSpace *> optional scope
      Inherit x <$> many keyName <*> pure p <?> "inherited binding"
  namedVar = do
      p <- getPosition
      NamedVar <$> (annotated <$> nixSelector)
               <*> (equals *> nixToplevelForm)
               <*> pure p
               <?> "variable binding"
  scope = parens nixToplevelForm <?> "inherit scope"

keyName :: Parser (NKeyName NExprLoc)
keyName = dynamicKey <+> staticKey where
  staticKey = StaticKey <$> identifier
  dynamicKey = DynamicKey <$> nixAntiquoted nixString'

nixSet :: Parser NExprLoc
nixSet = annotateLocation1 ((isRec <*> braces nixBinders) <?> "set") where
  isRec = (reserved "rec" $> NRecSet <?> "recursive set")
       <+> pure NSet

parseNixFile :: MonadFile m => FilePath -> m (Result NExpr)
parseNixFile =
    parseFromFileEx $ stripAnnotation <$> (whiteSpace *> nixToplevelForm <* eof)

parseNixFileLoc :: MonadFile m => FilePath -> m (Result NExprLoc)
parseNixFileLoc = parseFromFileEx (whiteSpace *> nixToplevelForm <* eof)

parseNixText :: Text -> Result NExpr
parseNixText =
    parseFromText $ stripAnnotation <$> (whiteSpace *> nixToplevelForm <* eof)

parseNixTextLoc :: Text -> Result NExprLoc
parseNixTextLoc = parseFromText (whiteSpace *> nixToplevelForm <* eof)

{- Parser.Library -}

skipLineComment' :: Tokens Text -> Parser ()
skipLineComment' prefix =
  string prefix
      *> void (takeWhileP (Just "character") (\x -> x /= '\n' && x /= '\r'))

whiteSpace :: Parser ()
whiteSpace = L.space space1 lineCmnt blockCmnt
  where
    lineCmnt  = skipLineComment' "#"
    blockCmnt = L.skipBlockComment "/*" "*/"

lexeme :: Parser a -> Parser a
lexeme p = p <* whiteSpace

symbol :: Text -> Parser Text
symbol = lexeme . string

reservedEnd :: Char -> Bool
reservedEnd x = isSpace x ||
    x == '{' || x == '(' || x == '[' ||
    x == '}' || x == ')' || x == ']' ||
    x == ';' || x == ':' || x == '.' ||
    x == '"' || x == '\'' || x == ','

reserved :: Text -> Parser ()
reserved n = lexeme $ try $
    string n *> lookAhead (void (satisfy reservedEnd) <|> eof)

identifier = lexeme $ try $ do
    ident <- cons <$> satisfy (\x -> isAlpha x || x == '_')
                 <*> takeWhileP Nothing identLetter
    guard (not (ident `HashSet.member` reservedNames))
    return ident
  where
    identLetter x = isAlpha x || isDigit x || x == '_' || x == '\'' || x == '-'

parens    = between (symbol "(") (symbol ")")
braces    = between (symbol "{") (symbol "}")
-- angles    = between (symbol "<") (symbol ">")
brackets  = between (symbol "[") (symbol "]")
semi      = symbol ";"
comma     = symbol ","
-- colon     = symbol ":"
-- dot       = symbol "."
equals    = symbol "="
question  = symbol "?"

integer :: Parser Integer
integer = lexeme L.decimal

float :: Parser Double
float = lexeme L.float

reservedNames :: HashSet Text
reservedNames = HashSet.fromList
    [ "let", "in"
    , "if", "then", "else"
    , "assert"
    , "with"
    , "rec"
    , "inherit" ]

type Parser = ParsecT Void Text Identity

data Result a = Success a | Failure (Doc Void) deriving (Show, Functor)

parseFromFileEx :: MonadFile m => Parser a -> FilePath -> m (Result a)
parseFromFileEx p path = do
<<<<<<< HEAD
    txt <- liftIO (T.readFile path)
    return $ either (Failure . pretty . parseErrorPretty' txt) Success
=======
    txt <- decodeUtf8 <$> readFile path
    return $ either (Failure . text . parseErrorPretty' txt) Success
>>>>>>> bf57d2d6
           $ parse p path txt

parseFromText :: Parser a -> Text -> Result a
parseFromText p txt =
    either (Failure . pretty . parseErrorPretty' txt) Success $
        parse p "<string>" txt

{- Parser.Operators -}

data NSpecialOp = NHasAttrOp | NSelectOp
  deriving (Eq, Ord, Generic, Typeable, Data, Show, NFData)

data NAssoc = NAssocNone | NAssocLeft | NAssocRight
  deriving (Eq, Ord, Generic, Typeable, Data, Show, NFData)

data NOperatorDef
  = NUnaryDef Text NUnaryOp
  | NBinaryDef Text NBinaryOp NAssoc
  | NSpecialDef Text NSpecialOp NAssoc
  deriving (Eq, Ord, Generic, Typeable, Data, Show, NFData)

annotateLocation :: Parser a -> Parser (Ann SrcSpan a)
annotateLocation p = do
  begin <- getPosition
  res   <- p
  end   <- getPosition
  pure $ Ann (SrcSpan begin end) res

annotateLocation1 :: Parser (NExprF NExprLoc) -> Parser NExprLoc
annotateLocation1 = fmap annToAnnF . annotateLocation

manyUnaryOp f = foldr1 (.) <$> some f

operator "-" = lexeme . try $ string "-" <* notFollowedBy (char '>')
operator "/" = lexeme . try $ string "/" <* notFollowedBy (char '/')
operator "<" = lexeme . try $ string "<" <* notFollowedBy (char '=')
operator ">" = lexeme . try $ string ">" <* notFollowedBy (char '=')
operator n   = symbol n

opWithLoc :: Text -> o -> (Ann SrcSpan o -> a) -> Parser a
opWithLoc name op f = do
    Ann ann _ <- annotateLocation $ {- dbg (unpack name) $ -} operator name
    return $ f (Ann ann op)

binaryN name op = (NBinaryDef name op NAssocNone,
                   InfixN  (opWithLoc name op nBinary))
binaryL name op = (NBinaryDef name op NAssocLeft,
                   InfixL  (opWithLoc name op nBinary))
binaryR name op = (NBinaryDef name op NAssocRight,
                   InfixR  (opWithLoc name op nBinary))
prefix  name op = (NUnaryDef name op,
                   Prefix  (manyUnaryOp (opWithLoc name op nUnary)))
-- postfix name op = (NUnaryDef name op,
--                    Postfix (opWithLoc name op nUnary))

nixOperators
    :: Parser (Ann SrcSpan (NAttrPath NExprLoc))
    -> [[(NOperatorDef, Operator Parser NExprLoc)]]
nixOperators selector =
  [ -- This is not parsed here, even though technically it's part of the
    -- expression table. The problem is that in some cases, such as list
    -- membership, it's also a term. And since terms are effectively the
    -- highest precedence entities parsed by the expression parser, it ends up
    -- working out that we parse them as a kind of "meta-term".

    -- {-  1 -} [ (NSpecialDef "." NSelectOp NAssocLeft,
    --             Postfix $ do
    --                    sel <- seldot *> selector
    --                    mor <- optional (reserved "or" *> term)
    --                    return $ \x -> nSelectLoc x sel mor) ]

    {-  2 -} [ (NBinaryDef " " NApp NAssocLeft,
                -- Thanks to Brent Yorgey for showing me this trick!
                InfixL $ nApp <$ symbol "") ]
  , {-  3 -} [ prefix  "-"  NNeg ]
  , {-  4 -} [ (NSpecialDef "?" NHasAttrOp NAssocLeft,
                Postfix $ symbol "?" *> (flip nHasAttr <$> selector)) ]
  , {-  5 -} [ binaryR "++" NConcat ]
  , {-  6 -} [ binaryL "*"  NMult
             , binaryL "/"  NDiv ]
  , {-  7 -} [ binaryL "+"  NPlus
             , binaryL "-"  NMinus ]
  , {-  8 -} [ prefix  "!"  NNot ]
  , {-  9 -} [ binaryR "//" NUpdate ]
  , {- 10 -} [ binaryL "<"  NLt
             , binaryL ">"  NGt
             , binaryL "<=" NLte
             , binaryL ">=" NGte ]
  , {- 11 -} [ binaryN "==" NEq
             , binaryN "!=" NNEq ]
  , {- 12 -} [ binaryL "&&" NAnd ]
  , {- 13 -} [ binaryL "||" NOr ]
  , {- 14 -} [ binaryN "->" NImpl ]
  ]

data OperatorInfo = OperatorInfo
  { precedence    :: Int
  , associativity :: NAssoc
  , operatorName  :: Text
  } deriving (Eq, Ord, Generic, Typeable, Data, Show)

getUnaryOperator :: NUnaryOp -> OperatorInfo
getUnaryOperator = (m Map.!) where
  m = Map.fromList $ concat $ zipWith buildEntry [1..]
          (nixOperators (error "unused"))
  buildEntry i = concatMap $ \case
    (NUnaryDef name op, _) -> [(op, OperatorInfo i NAssocNone name)]
    _ -> []

getBinaryOperator :: NBinaryOp -> OperatorInfo
getBinaryOperator = (m Map.!) where
  m = Map.fromList $ concat $ zipWith buildEntry [1..]
          (nixOperators (error "unused"))
  buildEntry i = concatMap $ \case
    (NBinaryDef name op assoc, _) -> [(op, OperatorInfo i assoc name)]
    _ -> []

getSpecialOperator :: NSpecialOp -> OperatorInfo
getSpecialOperator NSelectOp = OperatorInfo 1 NAssocLeft "."
getSpecialOperator o = m Map.! o where
  m = Map.fromList $ concat $ zipWith buildEntry [1..]
          (nixOperators (error "unused"))
  buildEntry i = concatMap $ \case
    (NSpecialDef name op assoc, _) -> [(op, OperatorInfo i assoc name)]
    _ -> []<|MERGE_RESOLUTION|>--- conflicted
+++ resolved
@@ -63,12 +63,8 @@
 import qualified Data.Map as Map
 import           Data.Text (Text)
 import           Data.Text hiding (map, foldr1, concat, concatMap, zipWith)
-<<<<<<< HEAD
 import           Data.Text.Prettyprint.Doc (Doc, pretty)
-import qualified Data.Text.IO as T
-=======
 import           Data.Text.Encoding
->>>>>>> bf57d2d6
 import           Data.Typeable (Typeable)
 import           Data.Void
 import           GHC.Generics hiding (Prefix)
@@ -447,13 +443,8 @@
 
 parseFromFileEx :: MonadFile m => Parser a -> FilePath -> m (Result a)
 parseFromFileEx p path = do
-<<<<<<< HEAD
-    txt <- liftIO (T.readFile path)
+    txt <- decodeUtf8 <$> readFile path
     return $ either (Failure . pretty . parseErrorPretty' txt) Success
-=======
-    txt <- decodeUtf8 <$> readFile path
-    return $ either (Failure . text . parseErrorPretty' txt) Success
->>>>>>> bf57d2d6
            $ parse p path txt
 
 parseFromText :: Parser a -> Text -> Result a
