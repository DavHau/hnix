{-# LANGUAGE CPP #-}
{-# LANGUAGE DeriveAnyClass #-}
{-# LANGUAGE DeriveDataTypeable #-}
{-# LANGUAGE DeriveFunctor      #-}
{-# LANGUAGE DeriveGeneric #-}
{-# LANGUAGE LambdaCase #-}
{-# LANGUAGE OverloadedStrings #-}

{-# OPTIONS_GHC -fno-warn-name-shadowing #-}
{-# OPTIONS_GHC -Wno-missing-signatures #-}

module Nix.Parser
    ( parseNixFile
    , parseNixFileLoc
    , parseNixText
    , parseNixTextLoc
    , parseFromFileEx
    , Parser
    , parseFromText
    , Result(..)
    , reservedNames
    , OperatorInfo(..)
    , NSpecialOp(..)
    , NAssoc(..)
    , NOperatorDef
    , getUnaryOperator
    , getBinaryOperator
    , getSpecialOperator

    , nixToplevelForm
    , nixExpr
    , nixSet
    , nixBinders
    , nixSelector

    , nixSym
    , nixPath
    , nixString
    , nixUri
    , nixSearchPath
    , nixFloat
    , nixInt
    , nixBool
    , nixNull
    , symbol
    , whiteSpace
    ) where

import           Prelude hiding (readFile)

import           Control.Applicative hiding (many, some)
import           Control.DeepSeq
import           Control.Monad
<<<<<<< HEAD
=======
import           Control.Monad.Combinators.Expr
>>>>>>> 20594df8
import           Data.Char (isAlpha, isDigit, isSpace)
import           Data.Data (Data(..))
import           Data.Foldable (concat)
import           Data.Functor
import           Data.Functor.Identity
import           Data.HashSet (HashSet)
import qualified Data.HashSet as HashSet
import           Data.List.NonEmpty (NonEmpty(..))
import qualified Data.List.NonEmpty as NE
import qualified Data.Map as Map
import           Data.Text (Text)
import           Data.Text hiding (map, foldr1, concat, concatMap, zipWith)
<<<<<<< HEAD
=======
import           Data.Text.Prettyprint.Doc (Doc, pretty)
>>>>>>> 20594df8
import           Data.Text.Encoding
import           Data.Typeable (Typeable)
import           Data.Void
import           GHC.Generics hiding (Prefix)
import           Nix.Expr hiding (($>))
import           Nix.Render
import           Nix.Strings
import           Text.Megaparsec
import           Text.Megaparsec.Char
import qualified Text.Megaparsec.Char.Lexer as L

infixl 3 <+>
(<+>) :: MonadPlus m => m a -> m a -> m a
(<+>) = mplus

--------------------------------------------------------------------------------

nixExpr :: Parser NExprLoc
nixExpr = makeExprParser nixTerm $ map (map snd) (nixOperators nixSelector)

antiStart :: Parser Text
antiStart = symbol "${" <?> show ("${" :: String)

nixAntiquoted :: Parser a -> Parser (Antiquoted a NExprLoc)
nixAntiquoted p =
        Antiquoted <$> (antiStart *> nixToplevelForm <* symbol "}")
    <+> Plain <$> p
    <?> "anti-quotation"

selDot :: Parser ()
selDot = try (symbol "." *> notFollowedBy nixPath) <?> "."

nixSelect :: Parser NExprLoc -> Parser NExprLoc
nixSelect term = do
    res <- build
        <$> term
        <*> optional ((,) <$> (selDot *> nixSelector)
                          <*> optional (reserved "or" *> nixTerm))
    continues <- optional $ lookAhead selDot
    case continues of
        Nothing -> pure res
        Just _  -> nixSelect (pure res)
 where
  build :: NExprLoc
        -> Maybe (Ann SrcSpan (NAttrPath NExprLoc), Maybe NExprLoc)
        -> NExprLoc
  build t Nothing = t
  build t (Just (s,o)) = nSelectLoc t s o

nixSelector :: Parser (Ann SrcSpan (NAttrPath NExprLoc))
nixSelector = annotateLocation $ do
    (x:xs) <- keyName `sepBy1` selDot
    return $ x :| xs

nixTerm :: Parser NExprLoc
nixTerm = do
    c <- try $ lookAhead $ satisfy $ \x ->
        pathChar x ||
        x == '(' ||
        x == '{' ||
        x == '[' ||
        x == '<' ||
        x == '/' ||
        x == '"' ||
        x == '\''
    case c of
        '('  -> nixSelect nixParens
        '{'  -> nixSelect nixSet
        '['  -> nixList
        '<'  -> nixSearchPath
        '/'  -> nixPath
        '"'  -> nixString
        '\'' -> nixString
        _    -> msum $
            [ nixSelect nixSet | c == 'r' ] ++
            [ nixPath | pathChar c ] ++
            if isDigit c
            then [ nixFloat
                 , nixInt ]
            else [ nixUri | isAlpha c ] ++
                 [ nixBool | c == 't' || c == 'f' ] ++
                 [ nixNull | c == 'n' ] ++
                 [ nixSelect nixSym ]

nixToplevelForm :: Parser NExprLoc
nixToplevelForm = keywords <+> nixLambda <+> nixExpr
  where
    keywords = nixLet <+> nixIf <+> nixAssert <+> nixWith

nixSym :: Parser NExprLoc
nixSym = annotateLocation1 $ mkSymF <$> identifier

nixInt :: Parser NExprLoc
nixInt = annotateLocation1 (mkIntF <$> integer <?> "integer")

nixFloat :: Parser NExprLoc
nixFloat = annotateLocation1 (try (mkFloatF . realToFrac <$> float) <?> "float")

nixBool :: Parser NExprLoc
nixBool = annotateLocation1 (bool "true" True <+>
                             bool "false" False) <?> "bool" where
  bool str b = mkBoolF b <$ reserved str

nixNull :: Parser NExprLoc
nixNull = annotateLocation1 (mkNullF <$ reserved "null" <?> "null")

nixParens :: Parser NExprLoc
nixParens = parens nixToplevelForm <?> "parens"

nixList :: Parser NExprLoc
nixList = annotateLocation1 (brackets (NList <$> many nixTerm) <?> "list")

pathChar :: Char -> Bool
pathChar x = isAlpha x || isDigit x || x == '.' || x == '_' || x == '-' || x == '+' || x == '~'

slash :: Parser Char
slash = try (char '/' <* notFollowedBy (satisfy (\x -> x == '/' || x == '*' || isSpace x)))
    <?> "slash"

-- | A path surrounded by angle brackets, indicating that it should be
-- looked up in the NIX_PATH environment variable at evaluation.
nixSearchPath :: Parser NExprLoc
nixSearchPath = annotateLocation1
    (mkPathF True <$> try (char '<' *> many (satisfy pathChar <+> slash) <* symbol ">")
         <?> "spath")

pathStr :: Parser FilePath
pathStr = lexeme $ liftM2 (++) (many (satisfy pathChar))
    (Prelude.concat <$> some (liftM2 (:) slash (some (satisfy pathChar))))

nixPath :: Parser NExprLoc
nixPath = annotateLocation1 (try (mkPathF False <$> pathStr) <?> "path")

nixLet :: Parser NExprLoc
nixLet = annotateLocation1 (reserved "let"
    *> (letBody <+> letBinders)
    <?> "let block")
  where
    letBinders = NLet
        <$> nixBinders
        <*> (reserved "in" *> nixToplevelForm)
    -- Let expressions `let {..., body = ...}' are just desugared
    -- into `(rec {..., body = ...}).body'.
    letBody = (\x -> NSelect x (StaticKey "body" :| []) Nothing) <$> aset
    aset = annotateLocation1 $ NRecSet <$> braces nixBinders

nixIf :: Parser NExprLoc
nixIf = annotateLocation1 (NIf
     <$> (reserved "if" *> nixExpr)
     <*> (reserved "then" *> nixToplevelForm)
     <*> (reserved "else" *> nixToplevelForm)
     <?> "if")

nixAssert :: Parser NExprLoc
nixAssert = annotateLocation1 (NAssert
  <$> (reserved "assert" *> nixExpr)
  <*> (semi *> nixToplevelForm)
  <?> "assert")

nixWith :: Parser NExprLoc
nixWith = annotateLocation1 (NWith
  <$> (reserved "with" *> nixToplevelForm)
  <*> (semi *> nixToplevelForm)
  <?> "with")

nixLambda :: Parser NExprLoc
nixLambda = nAbs <$> annotateLocation (try argExpr) <*> nixToplevelForm

nixString :: Parser NExprLoc
nixString = nStr <$> annotateLocation nixString'

nixUri :: Parser NExprLoc
nixUri = annotateLocation1 $ lexeme $ try $ do
    start <- letterChar
    protocol <- many $ satisfy $ \x ->
        isAlpha x || isDigit x || x `elem` ("+-." :: String)
    _ <- string ":"
    address  <- some $ satisfy $ \x ->
        isAlpha x || isDigit x || x `elem` ("%/?:@&=+$,-_.!~*'" :: String)
    return $ NStr $
        DoubleQuoted [Plain $ pack $ start : protocol ++ ':' : address]

nixString' :: Parser (NString NExprLoc)
nixString' = lexeme (doubleQuoted <+> indented <?> "string")
  where
    doubleQuoted :: Parser (NString NExprLoc)
    doubleQuoted = DoubleQuoted . removePlainEmpty . mergePlain
                <$> (doubleQ *> many (stringChar doubleQ (void $ char '\\')
                                                 doubleEscape)
                             <* doubleQ)
                <?> "double quoted string"

    doubleQ = void (char '"')
    doubleEscape = Plain . singleton <$> (char '\\' *> escapeCode)

    indented :: Parser (NString NExprLoc)
    indented = stripIndent
            <$> (indentedQ *> many (stringChar indentedQ indentedQ
                                               indentedEscape)
                           <* indentedQ)
            <?> "indented string"

    indentedQ = void (string "''" <?> "\"''\"")
    indentedEscape = try $ do
        indentedQ
        (Plain <$> ("''" <$ char '\'' <+> "$"  <$ char '$')) <+> do
            _ <- char '\\'
            c <- escapeCode
            pure $ if c == '\n'
                   then EscapedNewline
                   else Plain $ singleton c

    stringChar end escStart esc =
            Antiquoted <$> (antiStart *> nixToplevelForm <* char '}')
        <+> Plain . singleton <$> char '$'
        <+> esc
        <+> Plain . pack <$> some plainChar
     where
       plainChar =
           notFollowedBy (end <+> void (char '$') <+> escStart) *> anySingle

    escapeCode = msum [ c <$ char e | (c,e) <- escapeCodes ] <+> anySingle

-- | Gets all of the arguments for a function.
argExpr :: Parser (Params NExprLoc)
argExpr = msum [atLeft, onlyname, atRight] <* symbol ":" where
  -- An argument not in curly braces. There's some potential ambiguity
  -- in the case of, for example `x:y`. Is it a lambda function `x: y`, or
  -- a URI `x:y`? Nix syntax says it's the latter. So we need to fail if
  -- there's a valid URI parse here.
  onlyname = msum [nixUri >> unexpected (Label ('v' NE.:| "alid uri")),
                     Param <$> identifier]

  -- Parameters named by an identifier on the left (`args @ {x, y}`)
  atLeft = try $ do
    name <- identifier <* symbol "@"
    (variadic, params) <- params
    return $ ParamSet params variadic (Just name)

  -- Parameters named by an identifier on the right, or none (`{x, y} @ args`)
  atRight = do
    (variadic, params) <- params
    name <- optional $ symbol "@" *> identifier
    return $ ParamSet params variadic name

  -- Return the parameters set.
  params = do
    (args, dotdots) <- braces getParams
    return (dotdots, args)

  -- Collects the parameters within curly braces. Returns the parameters and
  -- a boolean indicating if the parameters are variadic.
  getParams :: Parser ([(Text, Maybe NExprLoc)], Bool)
  getParams = go [] where
    -- Attempt to parse `...`. If this succeeds, stop and return True.
    -- Otherwise, attempt to parse an argument, optionally with a
    -- default. If this fails, then return what has been accumulated
    -- so far.
    go acc = ((acc, True) <$ symbol "...") <+> getMore acc
    getMore acc =
      -- Could be nothing, in which just return what we have so far.
      option (acc, False) $ do
        -- Get an argument name and an optional default.
        pair <- liftM2 (,) identifier (optional $ question *> nixToplevelForm)
        -- Either return this, or attempt to get a comma and restart.
        option (acc ++ [pair], False) $ comma >> go (acc ++ [pair])

nixBinders :: Parser [Binding NExprLoc]
nixBinders = (inherit <+> namedVar) `endBy` semi where
  inherit = do
      -- We can't use 'reserved' here because it would consume the whitespace
      -- after the keyword, which is not exactly the semantics of C++ Nix.
      try $ string "inherit" *> lookAhead (void (satisfy reservedEnd))
      p <- getSourcePos
      x <- whiteSpace *> optional scope
      Inherit x <$> many keyName <*> pure p <?> "inherited binding"
  namedVar = do
      p <- getSourcePos
      NamedVar <$> (annotated <$> nixSelector)
               <*> (equals *> nixToplevelForm)
               <*> pure p
               <?> "variable binding"
  scope = parens nixToplevelForm <?> "inherit scope"

keyName :: Parser (NKeyName NExprLoc)
keyName = dynamicKey <+> staticKey where
  staticKey = StaticKey <$> identifier
  dynamicKey = DynamicKey <$> nixAntiquoted nixString'

nixSet :: Parser NExprLoc
nixSet = annotateLocation1 ((isRec <*> braces nixBinders) <?> "set") where
  isRec = (reserved "rec" $> NRecSet <?> "recursive set")
       <+> pure NSet

parseNixFile :: MonadFile m => FilePath -> m (Result NExpr)
parseNixFile =
    parseFromFileEx $ stripAnnotation <$> (whiteSpace *> nixToplevelForm <* eof)

parseNixFileLoc :: MonadFile m => FilePath -> m (Result NExprLoc)
parseNixFileLoc = parseFromFileEx (whiteSpace *> nixToplevelForm <* eof)

parseNixText :: Text -> Result NExpr
parseNixText =
    parseFromText $ stripAnnotation <$> (whiteSpace *> nixToplevelForm <* eof)

parseNixTextLoc :: Text -> Result NExprLoc
parseNixTextLoc = parseFromText (whiteSpace *> nixToplevelForm <* eof)

{- Parser.Library -}

skipLineComment' :: Tokens Text -> Parser ()
skipLineComment' prefix =
  string prefix
      *> void (takeWhileP (Just "character") (\x -> x /= '\n' && x /= '\r'))

whiteSpace :: Parser ()
whiteSpace = L.space space1 lineCmnt blockCmnt
  where
    lineCmnt  = skipLineComment' "#"
    blockCmnt = L.skipBlockComment "/*" "*/"

lexeme :: Parser a -> Parser a
lexeme p = p <* whiteSpace

symbol :: Text -> Parser Text
symbol = lexeme . string

reservedEnd :: Char -> Bool
reservedEnd x = isSpace x ||
    x == '{' || x == '(' || x == '[' ||
    x == '}' || x == ')' || x == ']' ||
    x == ';' || x == ':' || x == '.' ||
    x == '"' || x == '\'' || x == ','

reserved :: Text -> Parser ()
reserved n = lexeme $ try $
    string n *> lookAhead (void (satisfy reservedEnd) <|> eof)

identifier = lexeme $ try $ do
    ident <- cons <$> satisfy (\x -> isAlpha x || x == '_')
                 <*> takeWhileP Nothing identLetter
    guard (not (ident `HashSet.member` reservedNames))
    return ident
  where
    identLetter x = isAlpha x || isDigit x || x == '_' || x == '\'' || x == '-'

parens    = between (symbol "(") (symbol ")")
braces    = between (symbol "{") (symbol "}")
-- angles    = between (symbol "<") (symbol ">")
brackets  = between (symbol "[") (symbol "]")
semi      = symbol ";"
comma     = symbol ","
-- colon     = symbol ":"
-- dot       = symbol "."
equals    = symbol "="
question  = symbol "?"

integer :: Parser Integer
integer = lexeme L.decimal

float :: Parser Double
float = lexeme L.float

reservedNames :: HashSet Text
reservedNames = HashSet.fromList
    [ "let", "in"
    , "if", "then", "else"
    , "assert"
    , "with"
    , "rec"
    , "inherit" ]

type Parser = ParsecT Void Text Identity

data Result a = Success a | Failure (Doc Void) deriving (Show, Functor)

parseFromFileEx :: MonadFile m => Parser a -> FilePath -> m (Result a)
parseFromFileEx p path = do
    txt <- decodeUtf8 <$> readFile path
<<<<<<< HEAD
    return $ either (Failure . text . parseErrorPretty' txt) Success
=======
    return $ either (Failure . pretty . errorBundlePretty) Success
>>>>>>> 20594df8
           $ parse p path txt

parseFromText :: Parser a -> Text -> Result a
parseFromText p txt =
    either (Failure . pretty . errorBundlePretty) Success $
        parse p "<string>" txt

{- Parser.Operators -}

data NSpecialOp = NHasAttrOp | NSelectOp
  deriving (Eq, Ord, Generic, Typeable, Data, Show, NFData)

data NAssoc = NAssocNone | NAssocLeft | NAssocRight
  deriving (Eq, Ord, Generic, Typeable, Data, Show, NFData)

data NOperatorDef
  = NUnaryDef Text NUnaryOp
  | NBinaryDef Text NBinaryOp NAssoc
  | NSpecialDef Text NSpecialOp NAssoc
  deriving (Eq, Ord, Generic, Typeable, Data, Show, NFData)

annotateLocation :: Parser a -> Parser (Ann SrcSpan a)
annotateLocation p = do
  begin <- getSourcePos
  res   <- p
  end   <- getSourcePos
  pure $ Ann (SrcSpan begin end) res

annotateLocation1 :: Parser (NExprF NExprLoc) -> Parser NExprLoc
annotateLocation1 = fmap annToAnnF . annotateLocation

manyUnaryOp f = foldr1 (.) <$> some f

operator "-" = lexeme . try $ string "-" <* notFollowedBy (char '>')
operator "/" = lexeme . try $ string "/" <* notFollowedBy (char '/')
operator "<" = lexeme . try $ string "<" <* notFollowedBy (char '=')
operator ">" = lexeme . try $ string ">" <* notFollowedBy (char '=')
operator n   = symbol n

opWithLoc :: Text -> o -> (Ann SrcSpan o -> a) -> Parser a
opWithLoc name op f = do
    Ann ann _ <- annotateLocation $ {- dbg (unpack name) $ -} operator name
    return $ f (Ann ann op)

binaryN name op = (NBinaryDef name op NAssocNone,
                   InfixN  (opWithLoc name op nBinary))
binaryL name op = (NBinaryDef name op NAssocLeft,
                   InfixL  (opWithLoc name op nBinary))
binaryR name op = (NBinaryDef name op NAssocRight,
                   InfixR  (opWithLoc name op nBinary))
prefix  name op = (NUnaryDef name op,
                   Prefix  (manyUnaryOp (opWithLoc name op nUnary)))
-- postfix name op = (NUnaryDef name op,
--                    Postfix (opWithLoc name op nUnary))

nixOperators
    :: Parser (Ann SrcSpan (NAttrPath NExprLoc))
    -> [[(NOperatorDef, Operator Parser NExprLoc)]]
nixOperators selector =
  [ -- This is not parsed here, even though technically it's part of the
    -- expression table. The problem is that in some cases, such as list
    -- membership, it's also a term. And since terms are effectively the
    -- highest precedence entities parsed by the expression parser, it ends up
    -- working out that we parse them as a kind of "meta-term".

    -- {-  1 -} [ (NSpecialDef "." NSelectOp NAssocLeft,
    --             Postfix $ do
    --                    sel <- seldot *> selector
    --                    mor <- optional (reserved "or" *> term)
    --                    return $ \x -> nSelectLoc x sel mor) ]

    {-  2 -} [ (NBinaryDef " " NApp NAssocLeft,
                -- Thanks to Brent Yorgey for showing me this trick!
                InfixL $ nApp <$ symbol "") ]
  , {-  3 -} [ prefix  "-"  NNeg ]
  , {-  4 -} [ (NSpecialDef "?" NHasAttrOp NAssocLeft,
                Postfix $ symbol "?" *> (flip nHasAttr <$> selector)) ]
  , {-  5 -} [ binaryR "++" NConcat ]
  , {-  6 -} [ binaryL "*"  NMult
             , binaryL "/"  NDiv ]
  , {-  7 -} [ binaryL "+"  NPlus
             , binaryL "-"  NMinus ]
  , {-  8 -} [ prefix  "!"  NNot ]
  , {-  9 -} [ binaryR "//" NUpdate ]
  , {- 10 -} [ binaryL "<"  NLt
             , binaryL ">"  NGt
             , binaryL "<=" NLte
             , binaryL ">=" NGte ]
  , {- 11 -} [ binaryN "==" NEq
             , binaryN "!=" NNEq ]
  , {- 12 -} [ binaryL "&&" NAnd ]
  , {- 13 -} [ binaryL "||" NOr ]
  , {- 14 -} [ binaryN "->" NImpl ]
  ]

data OperatorInfo = OperatorInfo
  { precedence    :: Int
  , associativity :: NAssoc
  , operatorName  :: Text
  } deriving (Eq, Ord, Generic, Typeable, Data, Show)

getUnaryOperator :: NUnaryOp -> OperatorInfo
getUnaryOperator = (m Map.!) where
  m = Map.fromList $ concat $ zipWith buildEntry [1..]
          (nixOperators (error "unused"))
  buildEntry i = concatMap $ \case
    (NUnaryDef name op, _) -> [(op, OperatorInfo i NAssocNone name)]
    _ -> []

getBinaryOperator :: NBinaryOp -> OperatorInfo
getBinaryOperator = (m Map.!) where
  m = Map.fromList $ concat $ zipWith buildEntry [1..]
          (nixOperators (error "unused"))
  buildEntry i = concatMap $ \case
    (NBinaryDef name op assoc, _) -> [(op, OperatorInfo i assoc name)]
    _ -> []

getSpecialOperator :: NSpecialOp -> OperatorInfo
getSpecialOperator NSelectOp = OperatorInfo 1 NAssocLeft "."
getSpecialOperator o = m Map.! o where
  m = Map.fromList $ concat $ zipWith buildEntry [1..]
          (nixOperators (error "unused"))
  buildEntry i = concatMap $ \case
    (NSpecialDef name op assoc, _) -> [(op, OperatorInfo i assoc name)]
    _ -> []<|MERGE_RESOLUTION|>--- conflicted
+++ resolved
@@ -51,10 +51,7 @@
 import           Control.Applicative hiding (many, some)
 import           Control.DeepSeq
 import           Control.Monad
-<<<<<<< HEAD
-=======
 import           Control.Monad.Combinators.Expr
->>>>>>> 20594df8
 import           Data.Char (isAlpha, isDigit, isSpace)
 import           Data.Data (Data(..))
 import           Data.Foldable (concat)
@@ -67,10 +64,7 @@
 import qualified Data.Map as Map
 import           Data.Text (Text)
 import           Data.Text hiding (map, foldr1, concat, concatMap, zipWith)
-<<<<<<< HEAD
-=======
 import           Data.Text.Prettyprint.Doc (Doc, pretty)
->>>>>>> 20594df8
 import           Data.Text.Encoding
 import           Data.Typeable (Typeable)
 import           Data.Void
@@ -450,11 +444,7 @@
 parseFromFileEx :: MonadFile m => Parser a -> FilePath -> m (Result a)
 parseFromFileEx p path = do
     txt <- decodeUtf8 <$> readFile path
-<<<<<<< HEAD
-    return $ either (Failure . text . parseErrorPretty' txt) Success
-=======
     return $ either (Failure . pretty . errorBundlePretty) Success
->>>>>>> 20594df8
            $ parse p path txt
 
 parseFromText :: Parser a -> Text -> Result a
