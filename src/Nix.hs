{-# LANGUAGE FlexibleContexts #-}
{-# LANGUAGE OverloadedStrings #-}
{-# LANGUAGE ScopedTypeVariables #-}
{-# LANGUAGE TypeApplications #-}
{-# LANGUAGE ViewPatterns #-}

module Nix (module Nix.Cache,
            module Nix.Exec,
            module Nix.Expr,
            module Nix.Frames,
            module Nix.Render.Frame,
            module Nix.Normal,
            module Nix.Options,
            module Nix.NixString,
            module Nix.Parser,
            module Nix.Pretty,
            module Nix.Reduce,
            module Nix.Thunk,
            module Nix.Value,
            module Nix.XML,
            withNixContext,
            nixEvalExpr, nixEvalExprLoc, nixTracingEvalExprLoc,
            evaluateExpression, processResult) where

import           Control.Applicative
import           Control.Arrow (second)
import           Control.Monad.Free
import           Control.Monad.Reader
import           Data.Fix
import qualified Data.HashMap.Lazy as M
import qualified Data.Text as Text
import qualified Data.Text.Read as Text
import           Nix.Builtins
import           Nix.Cache
import qualified Nix.Eval as Eval
import           Nix.Exec
import           Nix.Expr
import           Nix.Frames
import           Nix.NixString
import           Nix.Normal
import           Nix.Options
import           Nix.Parser
import           Nix.Pretty
import           Nix.Reduce
import           Nix.Render.Frame
import           Nix.Thunk
import           Nix.Utils
import           Nix.Value
import           Nix.XML

<<<<<<< HEAD
-- | Evaluate a nix expression in the default context
withNixContext :: forall e m r. (MonadNix e m, Has e Options)
               => Maybe FilePath -> m r -> m r
withNixContext mpath action = do
    base <- builtins
    opts :: Options <- asks (view hasLens)
    let i = value @(NValue m) @(NThunk m) @m $ nvList $
            map (value @(NValue m) @(NThunk m) @m
                     . nvStr . makeNixStringWithoutContext . Text.pack) (include opts)
    pushScope (M.singleton "__includes" i) $
        pushScopes base $ case mpath of
            Nothing -> action
            Just path -> do
                traceM $ "Setting __cur_file = " ++ show path
                let ref = value @(NValue m) @(NThunk m) @m $ nvPath path
                pushScope (M.singleton "__cur_file" ref) action

=======
>>>>>>> 83385139
-- | This is the entry point for all evaluations, whatever the expression tree
--   type. It sets up the common Nix environment and applies the
--   transformations, allowing them to be easily composed.
nixEval :: (MonadNix e m, Has e Options, Functor f)
        => Maybe FilePath -> Transform f (m a) -> Alg f (m a) -> Fix f -> m a
nixEval mpath xform alg = withNixContext mpath . adi alg xform

-- | Evaluate a nix expression in the default context
nixEvalExpr :: forall e m. (MonadNix e m, Has e Options)
            => Maybe FilePath -> NExpr -> m (NValue m)
nixEvalExpr mpath = nixEval mpath id Eval.eval

-- | Evaluate a nix expression in the default context
nixEvalExprLoc :: forall e m. (MonadNix e m, Has e Options)
               => Maybe FilePath -> NExprLoc -> m (NValue m)
nixEvalExprLoc mpath =
    nixEval mpath (Eval.addStackFrames @(NThunk m) . Eval.addSourcePositions)
            (Eval.eval . annotated . getCompose)

-- | Evaluate a nix expression with tracing in the default context. Note that
--   this function doesn't do any tracing itself, but 'evalExprLoc' will be
--   'tracing' is set to 'True' in the Options structure (accessible through
--   'MonadNix'). All this function does is provide the right type class
--   context.
nixTracingEvalExprLoc
    :: forall e m. (MonadNix e m, Has e Options, MonadIO m, Alternative m)
    => Maybe FilePath -> NExprLoc -> m (NValue m)
nixTracingEvalExprLoc mpath = withNixContext mpath . evalExprLoc

evaluateExpression
    :: (MonadNix e m, Has e Options)
    => Maybe FilePath
    -> (Maybe FilePath -> NExprLoc -> m (NValue m))
    -> (NValue m -> m a)
    -> NExprLoc
    -> m a
evaluateExpression mpath evaluator handler expr = do
    opts :: Options <- asks (view hasLens)
    args <- traverse (traverse eval') $
        map (second parseArg) (arg opts) ++
        map (second mkStr) (argstr opts)
    compute evaluator expr (argmap args) handler
  where
    parseArg s = case parseNixText s of
        Success x -> x
        Failure err -> errorWithoutStackTrace (show err)

    eval' = (normalForm =<<) . nixEvalExpr mpath

    argmap args = embed $ Free $ NVSetF (M.fromList args) mempty

    compute ev x args p = do
         f <- ev mpath x
         processResult p =<< case f of
             NVClosure _ g -> g args
             _ -> pure f

processResult :: forall e m a. (MonadNix e m, Has e Options)
              => (NValue m -> m a) -> NValue m -> m a
processResult h val = do
    opts :: Options <- asks (view hasLens)
    case attr opts of
        Nothing -> h val
        Just (Text.splitOn "." -> keys) -> go keys val
  where
    go :: [Text.Text] -> NValue m -> m a
    go [] v = h v
    go ((Text.decimal -> Right (n,"")):ks) v = case v of
        NVList xs -> case ks of
            [] -> force @(NValue m) @(NThunk m) (xs !! n) h
            _  -> force (xs !! n) (go ks)
        _ -> errorWithoutStackTrace $
                "Expected a list for selector '" ++ show n
                    ++ "', but got: " ++ show v
    go (k:ks) v = case v of
        NVSet xs _ -> case M.lookup k xs of
            Nothing ->
                errorWithoutStackTrace $
                    "Set does not contain key '"
                        ++ Text.unpack k ++ "'"
            Just v' -> case ks of
                [] -> force v' h
                _  -> force v' (go ks)
        _ -> errorWithoutStackTrace $
            "Expected a set for selector '" ++ Text.unpack k
                ++ "', but got: " ++ show v<|MERGE_RESOLUTION|>--- conflicted
+++ resolved
@@ -48,26 +48,6 @@
 import           Nix.Value
 import           Nix.XML
 
-<<<<<<< HEAD
--- | Evaluate a nix expression in the default context
-withNixContext :: forall e m r. (MonadNix e m, Has e Options)
-               => Maybe FilePath -> m r -> m r
-withNixContext mpath action = do
-    base <- builtins
-    opts :: Options <- asks (view hasLens)
-    let i = value @(NValue m) @(NThunk m) @m $ nvList $
-            map (value @(NValue m) @(NThunk m) @m
-                     . nvStr . makeNixStringWithoutContext . Text.pack) (include opts)
-    pushScope (M.singleton "__includes" i) $
-        pushScopes base $ case mpath of
-            Nothing -> action
-            Just path -> do
-                traceM $ "Setting __cur_file = " ++ show path
-                let ref = value @(NValue m) @(NThunk m) @m $ nvPath path
-                pushScope (M.singleton "__cur_file" ref) action
-
-=======
->>>>>>> 83385139
 -- | This is the entry point for all evaluations, whatever the expression tree
 --   type. It sets up the common Nix environment and applies the
 --   transformations, allowing them to be easily composed.
