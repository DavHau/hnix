--- conflicted
+++ resolved
@@ -12,11 +12,8 @@
 import           Data.Foldable (foldl')
 import           Data.List (intercalate)
 import qualified Data.Map as Map
-<<<<<<< HEAD
 import qualified Data.Map.Lazy as LMap
-=======
 import           Data.Monoid (appEndo, Endo)
->>>>>>> 15651db7
 import           Data.Text (Text)
 import qualified Data.Text as Text
 import           Data.Traversable as T
@@ -27,14 +24,12 @@
 import           Nix.Expr
 import           Prelude hiding (mapM, sequence)
 
-<<<<<<< HEAD
 import Nix.Parser
 import Data.Maybe (isJust)
 import Debug.Trace
 import Data.Functor.Identity
-=======
+
 type DList a = Endo [a]
->>>>>>> 15651db7
 
 -- | An 'NValue' is the most reduced form of an 'NExpr' after evaluation
 -- is completed.
@@ -102,7 +97,6 @@
 atomText NNull      = "null"
 atomText (NUri uri) = uri
 
-<<<<<<< HEAD
 expr = let Success x = parseNixString "({ x ? 1, y ? x * 3 }: y - x) {}"
        in x
 goeval :: MonadFix m => m (NValue m)
@@ -119,21 +113,6 @@
   ParamSet (FixedParamSet s) (Just name) ->
     Map.insert name arg <$> lookupParamSet s
   ParamSet _ _ -> error "Can't yet handle variadic param sets"
-=======
-buildArgument :: Params (NValue m) -> NValue m -> ValueSet m
-buildArgument paramSpec arg = either error id $ case paramSpec of
-    Param name -> return $ Map.singleton name arg
-    -- TODO FixedParamSet should check that no extra args are passed
-    ParamSet paramSet setName ->
-      let actualParamSet = case paramSet of
-            FixedParamSet s -> s
-            VariadicParamSet s -> s
-          maybeAddSet attrsSet = case setName of
-            Just name -> let Fix (NVSet argSet) = arg
-                         in Map.insert name (Fix (NVSet (argSet `Map.union` attrsSet))) attrsSet
-            Nothing -> attrsSet
-      in maybeAddSet <$> lookupParamSet actualParamSet
->>>>>>> 15651db7
   where
     go env evaledArgs k def = maybe (error err) id $ (mvalueFromEnv <|> mvalueFromDef)
       where
@@ -274,21 +253,10 @@
             _ -> error "Attempt to call non-function"
 
     phi (NAbs a b) = \env -> do
-<<<<<<< HEAD
         -- It is the environment at the definition site, not the call site, that needs to be
         -- used when evaluation the body and the default arguments
         let injectEnv f args = f (args `Map.union` env)
         return $ Fix $ NVFunction (fmap injectEnv a) (injectEnv b)
-=======
-        -- jww (2014-06-28): arglists should not receive the current
-        -- environment, but rather should recursively view their own arg
-        -- set
-        args <- traverse ($ env) a
-        -- The body of a function first looks into the arguments, then into the
-        -- env in the evaluation point.
-        let function x = b (x `Map.union` env)
-        return $ Fix $ NVFunction args function
->>>>>>> 15651db7
 
 evalString :: Monad m
            => ValueSet m -> NString (ValueSet m -> m (NValue m)) -> m (NValue m)
