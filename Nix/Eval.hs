--- conflicted
+++ resolved
@@ -344,7 +344,6 @@
 evalBinds allowDynamic recursive = buildResult . concat <=< mapM go
   where
     go :: Binding (m (NValue m)) -> m [([Text], m (NValue m))]
-<<<<<<< HEAD
     go (NamedVar pathExpr finalValue) = do
         let go = \case
                 [] -> pure ([], finalValue)
@@ -360,38 +359,19 @@
             result -> pure [result]
     go (Inherit ms names) = fmap catMaybes $ forM names $ \name -> do
         evalSetterKeyName allowDynamic name >>= \case
-            Just key -> do
-                return $ Just ([key], do
-                    mv <- case ms of
-                        Nothing -> lookupVar key
-                        Just s -> s >>= \case
-                            NVSet s -> pushScope s (lookupVar key)
-                            x -> throwError
-                                $ "First argument to inherit should be a set, saw: "
-                                ++ show (() <$ x)
-                    case mv of
-                        Nothing -> throwError $ "Inheriting unknown attribute: "
-                            ++ show (() <$ name)
-                        Just v -> forceThunk v)
             Nothing -> return Nothing
-=======
-    go (NamedVar x y) =
-        sequence [liftM2 (,) (evalSelector allowDynamic x) (pure y)]
-    go (Inherit ms names) = forM names $ \name -> do
-        key <- evalKeyName allowDynamic name
-        return ([key], do
-            mv <- case ms of
-                Nothing -> lookupVar key
-                Just s -> s >>= \case
-                    NVSet s -> pushScope s (lookupVar key)
-                    x -> throwError
-                        $ "First argument to inherit should be a set, saw: "
-                        ++ show (() <$ x)
-            case mv of
-                Nothing -> throwError $ "Inheriting unknown attribute: "
-                    ++ show (() <$ name)
-                Just v -> force v)
->>>>>>> 429d0be0
+            Just key -> return $ Just ([key], do
+                mv <- case ms of
+                    Nothing -> lookupVar key
+                    Just s -> s >>= \case
+                        NVSet s -> pushScope s (lookupVar key)
+                        x -> throwError
+                            $ "First argument to inherit should be a set, saw: "
+                            ++ show (() <$ x)
+                case mv of
+                    Nothing -> throwError $ "Inheriting unknown attribute: "
+                        ++ show (() <$ name)
+                    Just v -> force v)
 
     buildResult :: [([Text], m (NValue m))] -> m (ValueSet m)
     buildResult bindings = do
