{-# LANGUAGE ApplicativeDo #-}
{-# LANGUAGE ConstraintKinds #-}
{-# LANGUAGE OverloadedStrings #-}
{-# LANGUAGE LambdaCase #-}
{-# LANGUAGE MultiWayIf #-}
{-# LANGUAGE PartialTypeSignatures #-}
{-# LANGUAGE ScopedTypeVariables #-}
{-# LANGUAGE TypeApplications #-}
{-# LANGUAGE TypeFamilies #-}

module Nix.Eval
    (MonadNixEval, evalExpr, tracingExprEval, evalBinds,
     exprNormalForm, normalForm, builtin, builtin2, builtin3,
<<<<<<< HEAD
     atomText, valueText, buildArgument, contextualExprEval,
     thunkEq, evalApp) where
=======
     atomText, valueText, valueTextNoContext, buildArgument,
     contextualExprEval, thunkEq) where
>>>>>>> 1dede933

import           Control.Monad hiding (mapM, sequence)
import           Control.Monad.IO.Class
import           Control.Monad.Trans.Class
import           Control.Monad.Trans.Except
import           Control.Monad.Trans.Reader
import           Data.Align
import           Data.Align.Key
import           Data.Fix
import           Data.Functor.Compose
import           Data.HashMap.Lazy (HashMap)
import qualified Data.HashMap.Lazy as M
import           Data.List (intercalate)
import           Data.Maybe (fromMaybe)
import           Data.Text (Text)
import qualified Data.Text as Text
import           Data.These
import           Data.Traversable (for)
import           Nix.Atoms
import           Nix.Expr
import           Nix.Monad
import           Nix.Scope
import           Nix.Stack
import           Nix.StringOperations (runAntiquoted)
import           Nix.Utils

type MonadNixEval e m =
    (Scoped e (NThunk m) m, Framed e m, MonadNix m, MonadIO m )

-- | Evaluate an nix expression, with a given ValueSet as environment
evalExpr :: MonadNixEval e m => NExpr -> m (NValue m)
evalExpr = cata eval

eval :: forall e m. MonadNixEval e m => NExprF (m (NValue m)) -> m (NValue m)

eval (NSym var) = do
    traceM $ "NSym..1: var = " ++ show var
    mres <- lookupVar var
    case mres of
        Nothing -> throwError $ "Undefined variable: " ++ show var
        Just v -> forceThunk v

eval (NConstant x)    = return $ NVConstant x
eval (NStr str)       = evalString str
eval (NLiteralPath p) = NVLiteralPath <$> makeAbsolutePath p
eval (NEnvPath p)     = return $ NVEnvPath p

eval (NUnary op arg) = arg >>= \case
    NVConstant c -> case (op, c) of
        (NNeg, NInt   i) -> return $ NVConstant $ NInt   (-i)
        (NNeg, NFloat f) -> return $ NVConstant $ NFloat (-f)
        (NNot, NBool  b) -> return $ NVConstant $ NBool  (not b)
        _ -> throwError $ "unsupported argument type for unary operator "
                 ++ show op
    _ -> throwError "argument to unary operator must evaluate to an atomic type"

eval (NBinary op larg rarg) = do
    lval <- larg
    rval <- rarg
    let unsupportedTypes =
            "unsupported argument types for binary operator "
                ++ show (() <$ lval, op, () <$ rval)
        numBinOp :: (forall a. Num a => a -> a -> a) -> NAtom -> NAtom -> m (NValue m)
        numBinOp f = numBinOp' f f
        numBinOp'
            :: (Integer -> Integer -> Integer)
            -> (Float -> Float -> Float)
            -> NAtom -> NAtom -> m (NValue m)
        numBinOp' intF floatF l r = case (l, r) of
            (NInt   li, NInt   ri) -> valueRefInt   $             li `intF`               ri
            (NInt   li, NFloat rf) -> valueRefFloat $ fromInteger li `floatF`             rf
            (NFloat lf, NInt   ri) -> valueRefFloat $             lf `floatF` fromInteger ri
            (NFloat lf, NFloat rf) -> valueRefFloat $             lf `floatF`             rf
            _ -> throwError unsupportedTypes
    case (lval, rval) of
        (NVConstant lc, NVConstant rc) -> case (op, lc, rc) of
            (NEq,  _, _) ->
                -- TODO: Refactor so that eval (NBinary ..) dispatches based
                -- on operator first
                valueRefBool =<< valueEq lval rval
            (NNEq, _, _) -> valueRefBool . not =<< valueEq lval rval
            (NLt,  l, r) -> valueRefBool $ l <  r
            (NLte, l, r) -> valueRefBool $ l <= r
            (NGt,  l, r) -> valueRefBool $ l >  r
            (NGte, l, r) -> valueRefBool $ l >= r
            (NAnd,  NBool l, NBool r) -> valueRefBool $ l && r
            (NOr,   NBool l, NBool r) -> valueRefBool $ l || r
            (NImpl, NBool l, NBool r) -> valueRefBool $ not l || r
            (NPlus,  l, r) -> numBinOp (+) l r
            (NMinus, l, r) -> numBinOp (-) l r
            (NMult,  l, r) -> numBinOp (*) l r
            (NDiv,   l, r) -> numBinOp' div (/) l r
            _ -> throwError unsupportedTypes

        (NVStr ls lc, NVStr rs rc) -> case op of
            NPlus -> return $ NVStr (ls `mappend` rs) (lc `mappend` rc)
            NEq  -> valueRefBool =<< valueEq lval rval
            NNEq -> valueRefBool . not =<< valueEq lval rval
            _    -> throwError unsupportedTypes

        (NVSet ls, NVSet rs) -> case op of
            NUpdate -> return $ NVSet $ rs `M.union` ls
            _ -> throwError unsupportedTypes

        (NVList ls, NVList rs) -> case op of
            NConcat -> return $ NVList $ ls ++ rs
            NEq -> valueRefBool =<< valueEq lval rval
            _ -> throwError unsupportedTypes

        (NVLiteralPath ls, NVLiteralPath rs) -> case op of
            -- TODO: Canonicalise path
            NPlus -> NVLiteralPath <$> makeAbsolutePath (ls ++ rs)
            _ -> throwError unsupportedTypes

        (NVLiteralPath ls, NVStr rs _) -> case op of
            -- TODO: Canonicalise path
            NPlus -> NVLiteralPath <$> makeAbsolutePath (ls `mappend` Text.unpack rs)
            _ -> throwError unsupportedTypes

        _ -> throwError unsupportedTypes

eval (NSelect aset attr alternative) = do
    aset' <- aset
    ks    <- evalSelector True attr
    mres  <- extract aset' ks
    case mres of
        Just v -> do
            traceM $ "Wrapping a selector: " ++ show (() <$ v)
            pure v
        Nothing -> fromMaybe err alternative
          where
            err = throwError $ "could not look up attribute "
                ++ intercalate "." (map Text.unpack ks)
                ++ " in " ++ show (() <$ aset')
  where
    extract (NVSet s) (k:ks) = case M.lookup k s of
        Just v  -> do
            s' <- forceThunk v
            extract s' ks
        Nothing -> return Nothing
    extract _ (_:_) = return Nothing
    extract v [] = return $ Just v

eval (NHasAttr aset attr) = aset >>= \case
    NVSet s -> evalSelector True attr >>= \case
        [keyName] ->
            return $ NVConstant $ NBool $ keyName `M.member` s
        _ -> throwError "attr name argument to hasAttr is not a single-part name"
    _ -> throwError "argument to hasAttr has wrong type"

eval (NList l) = do
    scope <- currentScopes
    NVList <$> for l (buildThunk . withScopes @(NThunk m) scope)

eval (NSet binds) = do
    traceM "NSet..1"
    s <- evalBinds True False binds
    traceM $ "NSet..2: s = " ++ show (() <$ s)
    return $ NVSet s

eval (NRecSet binds) = do
    traceM "NRecSet..1"
    s <- evalBinds True True binds
    traceM $ "NRecSet..2: s = " ++ show (() <$ s)
    return $ NVSet s

eval (NLet binds e) = do
    traceM "Let..1"
    s <- evalBinds True True binds
    traceM $ "Let..2: s = " ++ show (() <$ s)
    pushScope s e

eval (NIf cond t f) = cond >>= \case
    NVConstant (NBool True) -> t
    NVConstant (NBool False) -> f
    _ -> throwError "condition must be a boolean"

eval (NWith scope e) = scope >>= \case
    NVSet s -> pushWeakScope s e
    _ -> throwError "scope must be a set in with statement"

eval (NAssert cond e) = cond >>= \case
    NVConstant (NBool True) -> e
    NVConstant (NBool False) -> throwError "assertion failed"
    _ -> throwError "assertion condition must be boolean"

eval (NApp fun arg) = evalApp fun arg

eval (NAbs params body) = do
    -- It is the environment at the definition site, not the call site, that
    -- needs to be used when evaluating the body and default arguments, hence
    -- we defer here so the present scope is restored when the parameters and
    -- body are forced during application.
    scope <- currentScopes @_ @(NThunk m)
    traceM $ "Creating lambda abstraction in scope: " ++ show scope
    return $ NVFunction (buildThunk . pushScopes scope <$> params)
                        (buildThunk (pushScopes scope body))

infixl 1 `evalApp`
evalApp :: forall e m. MonadNixEval e m
        => m (NValue m) -> m (NValue m) -> m (NValue m)
evalApp fun arg = fun >>= \case
    NVFunction params f -> do
        args <- buildArgument params =<< buildThunk arg
        traceM $ "Evaluating function application with args: "
            ++ show (newScope args)
        clearScopes @(NThunk m) (pushScope args (forceThunk =<< f))
    NVBuiltin _ f -> f =<< buildThunk arg
    NVSet m
        | Just f <- M.lookup "__functor" m
            -> forceThunk f `evalApp` fun `evalApp` arg
    x -> throwError $ "Attempt to call non-function: " ++ show (() <$ x)

valueRefBool :: MonadNix m => Bool -> m (NValue m)
valueRefBool = return . NVConstant . NBool

valueRefInt :: MonadNix m => Integer -> m (NValue m)
valueRefInt = return . NVConstant . NInt

valueRefFloat :: MonadNix m => Float -> m (NValue m)
valueRefFloat = return . NVConstant . NFloat

thunkEq :: MonadNix m => NThunk m -> NThunk m -> m Bool
thunkEq lt rt = do
    lv <- forceThunk lt
    rv <- forceThunk rt
    valueEq lv rv

-- | Checks whether two containers are equal, using the given item equality
--   predicate. If there are any item slots that don't match between the two
--   containers, the result will be False.
alignEqM
    :: (Align f, Traversable f, Monad m)
    => (a -> b -> m Bool)
    -> f a
    -> f b
    -> m Bool
alignEqM eq fa fb = fmap (either (const False) (const True)) $ runExceptT $ do
    pairs <- forM (align fa fb) $ \case
        These a b -> return (a, b)
        _ -> throwE ()
    forM_ pairs $ \(a, b) -> guard =<< lift (eq a b)

valueEq :: MonadNix m => NValue m -> NValue m -> m Bool
valueEq l r = case (l, r) of
    (NVConstant lc, NVConstant rc) -> pure $ lc == rc
    (NVStr ls _, NVStr rs _) -> pure $ ls == rs
    (NVList ls, NVList rs) -> alignEqM thunkEq ls rs
    (NVSet lm, NVSet rm) -> alignEqM thunkEq lm rm
    _ -> pure False

buildArgument :: forall e m. MonadNixEval e m
              => Params (m (NThunk m)) -> NThunk m -> m (ValueSet m)
buildArgument params arg = case params of
    Param name -> return $ M.singleton name arg
    ParamSet ps m -> go ps m
  where
    go ps m = forceThunk arg >>= \case
        NVSet args -> do
            let (s, isVariadic) = case ps of
                  FixedParamSet    s' -> (s', False)
                  VariadicParamSet s' -> (s', True)
            res <- loebM (alignWithKey (assemble isVariadic) args s)
            maybe (pure res) (selfInject res) m

        x -> throwError $ "Expected set in function call, received: "
                ++ show (() <$ x)

    selfInject :: ValueSet m -> Text -> m (ValueSet m)
    selfInject res n = do
        ref <- valueRef $ NVSet res
        return $ M.insert n ref res

    assemble :: Bool
             -> Text
             -> These (NThunk m) (Maybe (m (NThunk m)))
             -> ValueSet m
             -> m (NThunk m)
    assemble isVariadic k = \case
        That Nothing  ->
            const $ throwError $ "Missing value for parameter: " ++ show k
        That (Just f) -> \args -> do
            scope <- currentScopes @_ @(NThunk m)
            traceM $ "Deferring default argument in scope: " ++ show scope
            buildThunk $ clearScopes @(NThunk m) $ do
                traceM $ "Evaluating default argument with args: "
                    ++ show (newScope args)
                pushScopes scope $ pushScope args $ forceThunk =<< f
        This x | isVariadic -> const (pure x)
               | otherwise  ->
                 const $ throwError $ "Unexpected parameter: " ++ show k
        These x _ -> const (pure x)

attrSetAlter :: forall e m. MonadNixEval e m
             => [Text]
             -> HashMap Text (m (NValue m))
             -> m (NValue m)
             -> m (HashMap Text (m (NValue m)))
attrSetAlter [] _ _ = throwError "invalid selector with no components"
attrSetAlter (p:ps) m val = case M.lookup p m of
    Nothing | null ps   -> go
            | otherwise -> recurse M.empty
    Just v  | null ps   -> go
            | otherwise -> v >>= \case
                  NVSet s -> recurse (fmap forceThunk s)
                  --TODO: Keep a stack of attributes we've already traversed, so
                  --that we can report that to the user
                  x -> throwError $ "attribute " ++ show p
                    ++ " is not a set; its value is " ++ show (void x)
  where
    go = return $ M.insert p val m

    recurse s = attrSetAlter ps s val >>= \m' ->
        if | M.null m' -> return m
           | otherwise   -> do
             scope <- currentScopes @_ @(NThunk m)
             return $ M.insert p (embed scope m') m
      where
        embed scope m' =
            NVSet <$> traverse (buildThunk . withScopes scope) m'

evalBinds :: forall e m. MonadNixEval e m
          => Bool
          -> Bool
          -> [Binding (m (NValue m))]
          -> m (ValueSet m)
evalBinds allowDynamic recursive = buildResult . concat <=< mapM go
  where
    go :: Binding (m (NValue m)) -> m [([Text], m (NValue m))]
    go (NamedVar x y) =
        sequence [liftM2 (,) (evalSelector allowDynamic x) (pure y)]
    go (Inherit ms names) = forM names $ \name -> do
        key <- evalKeyName allowDynamic name
        return ([key], do
            mv <- case ms of
                Nothing -> lookupVar key
                Just s -> s >>= \case
                    NVSet s -> pushScope s (lookupVar key)
                    x -> throwError
                        $ "First argument to inherit should be a set, saw: "
                        ++ show (() <$ x)
            case mv of
                Nothing -> throwError $ "Inheriting unknown attribute: "
                    ++ show (() <$ name)
                Just v -> forceThunk v)

    buildResult :: [([Text], m (NValue m))] -> m (ValueSet m)
    buildResult bindings = do
        s <- foldM insert M.empty bindings
        scope <- currentScopes @_ @(NThunk m)
        if recursive
            then loebM (encapsulate scope <$> s)
            else traverse (buildThunk . withScopes scope) s

    encapsulate scope f attrs =
        buildThunk . withScopes scope . pushScope attrs $ f

    insert m (path, value) = attrSetAlter path m value

evalString :: MonadNixEval e m
           => NString (m (NValue m)) -> m (NValue m)
evalString nstr = do
    let fromParts parts = do
          (t, c) <- mconcat <$> mapM go parts
          return $ NVStr t c
    case nstr of
      Indented     parts -> fromParts parts
      DoubleQuoted parts -> fromParts parts
  where
    go = runAntiquoted (return . (, mempty))
                       (valueText True <=< (normalForm =<<))

evalSelector :: MonadNixEval e m
             => Bool -> NAttrPath (m (NValue m)) -> m [Text]
evalSelector = mapM . evalKeyName

evalKeyName :: MonadNixEval e m
            => Bool -> NKeyName (m (NValue m)) -> m Text
evalKeyName _ (StaticKey k) = return k
evalKeyName dyn (DynamicKey k)
    | dyn = runAntiquoted evalString id k >>= \case
          NVStr s _ -> pure s
          bad -> throwError $ "evaluating key name: expected string, got "
                    ++ show (void bad)
    | otherwise =
      throwError "dynamic attribute not allowed in this context"

contextualExprEval :: MonadNixEval e m => NExprLoc -> m (NValue m)
contextualExprEval = adi (eval . annotated . getCompose) psi
  where
    psi k v@(Fix x) = withExprContext (() <$ x) (k v)

tracingExprEval :: MonadNixEval e m => NExprLoc -> IO (m (NValue m))
tracingExprEval =
    flip runReaderT (0 :: Int)
        . adiM (pure <$> eval . annotated . getCompose) psi
  where
    psi k v@(Fix x) = do
        depth <- ask
        liftIO $ putStrLn $ "eval: " ++ replicate (depth * 2) ' '
            ++ show (stripAnnotation v)
        res <- local succ $
            fmap (withExprContext (() <$ x)) (k v)
        liftIO $ putStrLn $ "eval: " ++ replicate (depth * 2) ' ' ++ "."
        return res

exprNormalForm :: MonadNixEval e m => NExpr -> m (NValueNF m)
exprNormalForm = normalForm <=< evalExpr

normalForm :: MonadNix m => NValue m -> m (NValueNF m)
normalForm = \case
    NVConstant a     -> return $ Fix $ NVConstant a
    NVStr t s        -> return $ Fix $ NVStr t s
    NVList l         -> Fix . NVList <$> traverse (normalForm <=< forceThunk) l
    NVSet s          -> Fix . NVSet <$> traverse (normalForm <=< forceThunk) s
    NVFunction p f   -> do
        p' <- traverse (fmap (normalForm <=< forceThunk)) p
        return $ Fix $ NVFunction p' (normalForm =<< forceThunk =<< f)
    NVLiteralPath fp -> return $ Fix $ NVLiteralPath fp
    NVEnvPath p      -> return $ Fix $ NVEnvPath p
    NVBuiltin name f -> return $ Fix $ NVBuiltin name f

valueText :: forall e m. MonadNixEval e m
          => Bool -> NValueNF m -> m (Text, DList Text)
valueText addPathsToStore = cata phi where
    phi :: NValueF m (m (Text, DList Text)) -> m (Text, DList Text)
    phi (NVConstant a)    = pure (atomText a, mempty)
    phi (NVStr t c)       = pure (t, c)
    phi (NVList _)        = throwError "Cannot coerce a list to a string"
    phi (NVSet set)
      | Just asString <-
        -- TODO: Should this be run through valueText recursively?
        M.lookup "__asString" set = asString
      | otherwise = throwError "Cannot coerce a set to a string"
    phi (NVFunction _ _)  = throwError "Cannot coerce a function to a string"
    phi (NVLiteralPath originalPath)
        | addPathsToStore = do
            -- TODO: Capture and use the path of the file being processed as the
            -- base path
            storePath <- addPath originalPath
            pure (Text.pack $ unStorePath storePath, mempty)
        | otherwise = pure (Text.pack originalPath, mempty)
    phi (NVEnvPath p)     =
        -- TODO: Ensure this is a store path
        pure (Text.pack p, mempty)
    phi (NVBuiltin _ _)    = throwError "Cannot coerce a function to a string"

valueTextNoContext :: MonadNixEval e m => Bool -> NValueNF m -> m Text
valueTextNoContext addPathsToStore = fmap fst . valueText addPathsToStore<|MERGE_RESOLUTION|>--- conflicted
+++ resolved
@@ -11,13 +11,8 @@
 module Nix.Eval
     (MonadNixEval, evalExpr, tracingExprEval, evalBinds,
      exprNormalForm, normalForm, builtin, builtin2, builtin3,
-<<<<<<< HEAD
-     atomText, valueText, buildArgument, contextualExprEval,
-     thunkEq, evalApp) where
-=======
      atomText, valueText, valueTextNoContext, buildArgument,
-     contextualExprEval, thunkEq) where
->>>>>>> 1dede933
+     contextualExprEval, thunkEq, evalApp) where
 
 import           Control.Monad hiding (mapM, sequence)
 import           Control.Monad.IO.Class
